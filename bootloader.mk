# Copyright 2017 Jack Humbert
#
# This program is free software: you can redistribute it and/or modify
# it under the terms of the GNU General Public License as published by
# the Free Software Foundation, either version 2 of the License, or
# (at your option) any later version.
#
# This program is distributed in the hope that it will be useful,
# but WITHOUT ANY WARRANTY; without even the implied warranty of
# MERCHANTABILITY or FITNESS FOR A PARTICULAR PURPOSE.  See the
# GNU General Public License for more details.
#
# You should have received a copy of the GNU General Public License
# along with this program.  If not, see <http://www.gnu.org/licenses/>.

# If it's possible that multiple bootloaders can be used for one project,
# you can leave this unset, and the correct size will be selected
# automatically.
#
# Sets the bootloader defined in the keyboard's/keymap's rules.mk
# Current options:
#
# AVR:
#     halfkay     PJRC Teensy
#     caterina    Pro Micro (Sparkfun/generic)
#     atmel-dfu   Atmel factory DFU
#     lufa-dfu    LUFA DFU
#     qmk-dfu     QMK DFU (LUFA + blinkenlight)
#     bootloadHID HIDBootFlash compatible (ATmega32A)
#     USBasp      USBaspLoader (ATmega328P)
# ARM:
#     kiibohd     Input:Club Kiibohd bootloader (only used on their boards)
#     stm32duino  STM32Duino (STM32F103x8)
#     stm32-dfu   STM32 USB DFU in ROM
#     apm32-dfu   APM32 USB DFU in ROM
#
# BOOTLOADER_SIZE can still be defined manually, but it's recommended
# you add any possible configuration to this list

ifeq ($(strip $(BOOTLOADER)), atmel-dfu)
    OPT_DEFS += -DBOOTLOADER_ATMEL_DFU
    OPT_DEFS += -DBOOTLOADER_DFU
    ifneq (,$(filter $(MCU), at90usb162 atmega16u2 atmega32u2 atmega16u4 atmega32u4 at90usb646 at90usb647))
        BOOTLOADER_SIZE = 4096
    endif
    ifneq (,$(filter $(MCU), at90usb1286 at90usb1287))
        BOOTLOADER_SIZE = 8192
    endif
endif
ifeq ($(strip $(BOOTLOADER)), lufa-dfu)
    OPT_DEFS += -DBOOTLOADER_LUFA_DFU
    OPT_DEFS += -DBOOTLOADER_DFU
    ifneq (,$(filter $(MCU), at90usb162 atmega16u2 atmega32u2 atmega16u4 atmega32u4 at90usb646 at90usb647))
        BOOTLOADER_SIZE = 4096
    endif
    ifneq (,$(filter $(MCU), at90usb1286 at90usb1287))
        BOOTLOADER_SIZE = 8192
    endif
endif
ifeq ($(strip $(BOOTLOADER)), qmk-dfu)
    OPT_DEFS += -DBOOTLOADER_QMK_DFU
    OPT_DEFS += -DBOOTLOADER_DFU
    ifneq (,$(filter $(MCU), at90usb162 atmega16u2 atmega32u2 atmega16u4 atmega32u4 at90usb646 at90usb647))
        BOOTLOADER_SIZE = 4096
    endif
    ifneq (,$(filter $(MCU), at90usb1286 at90usb1287))
        BOOTLOADER_SIZE = 8192
    endif
endif
ifeq ($(strip $(BOOTLOADER)), halfkay)
    OPT_DEFS += -DBOOTLOADER_HALFKAY
    ifeq ($(strip $(MCU)), atmega32u4)
        BOOTLOADER_SIZE = 512
    endif
    ifeq ($(strip $(MCU)), at90usb1286)
        BOOTLOADER_SIZE = 1024
    endif
endif
ifeq ($(strip $(BOOTLOADER)), caterina)
    OPT_DEFS += -DBOOTLOADER_CATERINA
    BOOTLOADER_SIZE = 4096
endif
ifeq ($(strip $(BOOTLOADER)), bootloadHID)
    OPT_DEFS += -DBOOTLOADER_BOOTLOADHID
    BOOTLOADER_SIZE = 4096
endif
ifeq ($(strip $(BOOTLOADER)), USBasp)
    OPT_DEFS += -DBOOTLOADER_USBASP
    BOOTLOADER_SIZE = 4096
endif
ifeq ($(strip $(BOOTLOADER)), lufa-ms)
    OPT_DEFS += -DBOOTLOADER_MS
    BOOTLOADER_SIZE ?= 8192
    FIRMWARE_FORMAT = bin
cpfirmware: lufa_warning
.INTERMEDIATE: lufa_warning
lufa_warning: $(FIRMWARE_FORMAT)
	$(info @@@@@@@@@@@@@@@@@@@@@@@@@@@@@@@@@@@@@@@@)
	$(info LUFA MASS STORAGE Bootloader selected)
	$(info DO NOT USE THIS BOOTLOADER IN NEW PROJECTS!)
	$(info It is extremely prone to bricking, and is only included to support existing boards.)
	$(info @@@@@@@@@@@@@@@@@@@@@@@@@@@@@@@@@@@@@@@@)
endif
ifdef BOOTLOADER_SIZE
    OPT_DEFS += -DBOOTLOADER_SIZE=$(strip $(BOOTLOADER_SIZE))
endif

ifeq ($(strip $(BOOTLOADER)), stm32-dfu)
    OPT_DEFS += -DBOOTLOADER_STM32_DFU

    # Options to pass to dfu-util when flashing
    DFU_ARGS ?= -d 0483:DF11 -a 0 -s 0x08000000:leave
    DFU_SUFFIX_ARGS ?= -v 0483 -p DF11
endif
ifeq ($(strip $(BOOTLOADER)), apm32-dfu)
    OPT_DEFS += -DBOOTLOADER_APM32_DFU

    # Options to pass to dfu-util when flashing
    DFU_ARGS ?= -d 314B:0106 -a 0 -s 0x08000000:leave
    DFU_SUFFIX_ARGS ?= -v 314B -p 0106
endif
ifeq ($(strip $(BOOTLOADER)), kiibohd)
    OPT_DEFS += -DBOOTLOADER_KIIBOHD
    ifeq ($(strip $(MCU_ORIG)), MK20DX128)
        MCU_LDSCRIPT = MK20DX128BLDR4
    endif
    ifeq ($(strip $(MCU_ORIG)), MK20DX256)
        MCU_LDSCRIPT = MK20DX256BLDR8
    endif

    # Options to pass to dfu-util when flashing
    DFU_ARGS = -d 1C11:B007
    DFU_SUFFIX_ARGS = -v 1C11 -p B007
endif
ifeq ($(strip $(BOOTLOADER)), stm32duino)
    OPT_DEFS += -DBOOTLOADER_STM32DUINO
    MCU_LDSCRIPT = STM32F103x8_stm32duino_bootloader
    BOARD = STM32_F103_STM32DUINO
    # STM32F103 does NOT have an USB bootloader in ROM (only serial), so setting anything here does not make much sense
    STM32_BOOTLOADER_ADDRESS = 0x80000000

    # Options to pass to dfu-util when flashing
    DFU_ARGS = -d 1EAF:0003 -a 2 -R
    DFU_SUFFIX_ARGS = -v 1EAF -p 0003
endif
<<<<<<< HEAD

ifeq ($(strip $(BOOTLOADER)), vibl)
    MCU_LDSCRIPT = STM32_F103_vibl
    BOARD = STM32_F103_vibl
    PROGRAM_CMD = echo 'CLI flashing not supported' >&2

    DFU_ARGS =
    DFU_SUFFIX_ARGS =
    VIBL = 1
=======
ifeq ($(strip $(BOOTLOADER)), tinyuf2)
    OPT_DEFS += -DBOOTLOADER_TINYUF2
>>>>>>> cbe761ea
endif<|MERGE_RESOLUTION|>--- conflicted
+++ resolved
@@ -143,8 +143,6 @@
     DFU_ARGS = -d 1EAF:0003 -a 2 -R
     DFU_SUFFIX_ARGS = -v 1EAF -p 0003
 endif
-<<<<<<< HEAD
-
 ifeq ($(strip $(BOOTLOADER)), vibl)
     MCU_LDSCRIPT = STM32_F103_vibl
     BOARD = STM32_F103_vibl
@@ -153,8 +151,7 @@
     DFU_ARGS =
     DFU_SUFFIX_ARGS =
     VIBL = 1
-=======
+endif
 ifeq ($(strip $(BOOTLOADER)), tinyuf2)
     OPT_DEFS += -DBOOTLOADER_TINYUF2
->>>>>>> cbe761ea
 endif