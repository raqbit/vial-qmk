# Junk files
*.bak
*.swp
*~
.DS_Store
._*

# Merge files
*.orig
*.rej

# Build artifacts
.clang_complete
.build/
*.elf
*.log
*.lss
*.lst
*.map
*.o
*.a
*.so
*.dylib
*.dll
*.la
*.stackdump
*.sym
index.html
firmware_list.json

# QMK-specific
api_data/v1
quantum/version.h
*.bin
*.eep
*.hex
*.qmk
*.uf2
*.vfw

# DD config at wrong location
/keyboards/**/keymaps/*/info.json
/keyboards/**/keymaps/*/keyboard.json

# Old-style QMK Makefiles
/keyboards/**/Makefile

# kbfirmware....
/keyboards/**/kb.h
/keyboards/**/kb.c

# Eclipse/PyCharm/Other IDE Settings
*.iml
.browse.VC.db*
.cproject
.idea
.idea/
.project
.settings/

# ?
.dep
.history/
build/
cmake-build-debug
CMakeLists.txt
*.pdf

# Let these ones be user specific, since we have so many different configurations
*.code-workspace
.stfolder
.tags
.vscode/c_cpp_properties.json
.vscode/ipch/
.vscode/last.sql
.vscode/launch.json
.vscode/tasks.json
.vscode/temp.sql
tags

# Ignore image/font files
*.bmp
*.wbmp
*.gif
*.jpg
*.jpeg
*.png
*.apng
*.mng
*.svg
*.webp
*.webm
*.avi
*.mp4
*.mpeg
*.ttf
*.otf

# Things Travis sees
/.vs
id_rsa_*
secrets.tar

# Python things
__pycache__
.python-version
.venv

# Prerequisites for updating ChibiOS
/util/fmpp*

# Allow to exist but don't include it in the repo
user_song_list.h

# clangd
compile_commands.json
.clangd/
<<<<<<< HEAD
.cache/
=======
.cache/

# VIA(L) files that don't belong in QMK repo
via*.json
/keyboards/**/keymaps/via/*
/keyboards/**/keymaps/vial/*
>>>>>>> f0435451
<|MERGE_RESOLUTION|>--- conflicted
+++ resolved
@@ -115,13 +115,4 @@
 # clangd
 compile_commands.json
 .clangd/
-<<<<<<< HEAD
-.cache/
-=======
-.cache/
-
-# VIA(L) files that don't belong in QMK repo
-via*.json
-/keyboards/**/keymaps/via/*
-/keyboards/**/keymaps/vial/*
->>>>>>> f0435451
+.cache/