# MCU name
MCU = STM32F072

# Bootloader selection
BOOTLOADER = stm32-dfu

# Build Options
#   change yes to no to disable
#
<<<<<<< HEAD
BOOTMAGIC_ENABLE = lite     # Virtual DIP switch configuration
=======
BOOTMAGIC_ENABLE = lite     # Enable Bootmagic Lite
>>>>>>> b3d02592
MOUSEKEY_ENABLE = no       # Mouse keys
EXTRAKEY_ENABLE = yes      # Audio control and System control
CONSOLE_ENABLE = no        # Console for debug
COMMAND_ENABLE = no        # Commands for debug and configuration
# Do not enable SLEEP_LED_ENABLE. it uses the same timer as BACKLIGHT_ENABLE
SLEEP_LED_ENABLE = no      # Breathing sleep LED during USB suspend
# if this doesn't work, see here: https://github.com/tmk/tmk_keyboard/wiki/FAQ#nkro-doesnt-work
NKRO_ENABLE = yes          # USB Nkey Rollover
BACKLIGHT_ENABLE = yes     # Enable keyboard backlight functionality
RGBLIGHT_ENABLE = yes      # Enable keyboard RGB underglow
AUDIO_ENABLE = no          # Audio output
ENCODER_ENABLE = yes
MOUSEKEY_ENABLE = no

# Enter lower-power sleep mode when on the ChibiOS idle thread
OPT_DEFS += -DCORTEX_ENABLE_WFI_IDLE=TRUE

# RGB setting
WS2812_DRIVER = bitbang

<|MERGE_RESOLUTION|>--- conflicted
+++ resolved
@@ -7,11 +7,7 @@
 # Build Options
 #   change yes to no to disable
 #
-<<<<<<< HEAD
-BOOTMAGIC_ENABLE = lite     # Virtual DIP switch configuration
-=======
 BOOTMAGIC_ENABLE = lite     # Enable Bootmagic Lite
->>>>>>> b3d02592
 MOUSEKEY_ENABLE = no       # Mouse keys
 EXTRAKEY_ENABLE = yes      # Audio control and System control
 CONSOLE_ENABLE = no        # Console for debug
