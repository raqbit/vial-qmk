# Build Options
#   change yes to no to disable
#
BOOTMAGIC_ENABLE = yes      # Enable Bootmagic Lite
MOUSEKEY_ENABLE = yes       # Mouse keys
EXTRAKEY_ENABLE = yes       # Audio control and System control
CONSOLE_ENABLE = yes        # Console for debug
COMMAND_ENABLE = yes        # Commands for debug and configuration
NKRO_ENABLE = yes           # Enable N-Key Rollover
BACKLIGHT_ENABLE = no       # Enable keyboard backlight functionality
RGBLIGHT_ENABLE = no       # Enable keyboard RGB underglow
AUDIO_ENABLE = yes          # Audio output
CUSTOM_MATRIX = yes
# Do not enable RGB_MATRIX_ENABLE together with RGBLIGHT_ENABLE
<<<<<<< HEAD
RGB_MATRIX_ENABLE = yes
RGB_MATRIX_DRIVER = WS2812
=======
RGB_MATRIX_ENABLE = no
>>>>>>> f4a60825
ENCODER_ENABLE = yes
DIP_SWITCH_ENABLE = yes

SRC += matrix.c

LAYOUTS_HAS_RGB = no<|MERGE_RESOLUTION|>--- conflicted
+++ resolved
@@ -8,16 +8,11 @@
 COMMAND_ENABLE = yes        # Commands for debug and configuration
 NKRO_ENABLE = yes           # Enable N-Key Rollover
 BACKLIGHT_ENABLE = no       # Enable keyboard backlight functionality
-RGBLIGHT_ENABLE = no       # Enable keyboard RGB underglow
+RGBLIGHT_ENABLE = yes       # Enable keyboard RGB underglow
 AUDIO_ENABLE = yes          # Audio output
 CUSTOM_MATRIX = yes
 # Do not enable RGB_MATRIX_ENABLE together with RGBLIGHT_ENABLE
-<<<<<<< HEAD
-RGB_MATRIX_ENABLE = yes
-RGB_MATRIX_DRIVER = WS2812
-=======
 RGB_MATRIX_ENABLE = no
->>>>>>> f4a60825
 ENCODER_ENABLE = yes
 DIP_SWITCH_ENABLE = yes
 
