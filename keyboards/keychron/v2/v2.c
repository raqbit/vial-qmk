--- conflicted
+++ resolved
@@ -37,10 +37,6 @@
 #endif // DIP_SWITCH_ENABLE
 
 #if defined(RGB_MATRIX_ENABLE) && defined(CAPS_LOCK_LED_INDEX)
-<<<<<<< HEAD
-=======
-
->>>>>>> b0778e39
 bool process_record_kb(uint16_t keycode, keyrecord_t *record) {
     if (!process_record_user(keycode, record)) { return false; }
     switch (keycode) {
@@ -65,12 +61,8 @@
     return true;
 }
 
-<<<<<<< HEAD
 bool rgb_matrix_indicators_advanced_kb(uint8_t led_min, uint8_t led_max) {
     if (!rgb_matrix_indicators_advanced_user(led_min, led_max)) { return false; }
-=======
-void rgb_matrix_indicators_advanced_kb(uint8_t led_min, uint8_t led_max) {
->>>>>>> b0778e39
     // RGB_MATRIX_INDICATOR_SET_COLOR(index, red, green, blue);
 
     if (host_keyboard_led_state().caps_lock) {
