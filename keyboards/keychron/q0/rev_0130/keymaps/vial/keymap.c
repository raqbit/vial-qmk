/* Copyright 2023 @ Keychron (https://www.keychron.com)
 *
 * This program is free software: you can redistribute it and/or modify
 * it under the terms of the GNU General Public License as published by
 * the Free Software Foundation, either version 2 of the License, or
 * (at your option) any later version.
 *
 * This program is distributed in the hope that it will be useful,
 * but WITHOUT ANY WARRANTY; without even the implied warranty of
 * MERCHANTABILITY or FITNESS FOR A PARTICULAR PURPOSE.  See the
 * GNU General Public License for more details.
 *
 * You should have received a copy of the GNU General Public License
 * along with this program.  If not, see <http://www.gnu.org/licenses/>.
 */

#include QMK_KEYBOARD_H
#include "keychron_common.h"

enum layers { _BASE, _FN1, _RESERVED1, _RESERVED2 };

const uint16_t PROGMEM keymaps[][MATRIX_ROWS][MATRIX_COLS] = {
    [_BASE] = LAYOUT_numpad_6x4(
<<<<<<< HEAD
        MO(_FN1), KC_ESC,  KC_BSPC, KC_TAB,
        KC_NUM, KC_PSLS, KC_PAST,   KC_PMNS,
        KC_P7,      KC_P8,   KC_P9,
        KC_P4,      KC_P5,   KC_P6,     KC_PPLS,
        KC_P1,      KC_P2,   KC_P3,
        KC_P0,               KC_PDOT,   KC_PENT),
=======
        MO(_FN1), KC_ESC,  KC_BSPC,   KC_TAB,
        KC_NUM,   KC_PSLS, KC_PAST,   KC_PMNS,
        KC_P7,    KC_P8,   KC_P9,
        KC_P4,    KC_P5,   KC_P6,     KC_PPLS,
        KC_P1,    KC_P2,   KC_P3,
        KC_P0,             KC_PDOT,   KC_PENT),
>>>>>>> b0778e39

    [_FN1] = LAYOUT_numpad_6x4(
        _______,    KC_MUTE, KC_VOLD,   KC_VOLU,
        RGB_MOD,    RGB_VAI, RGB_HUI,   KC_DEL,
        RGB_RMOD,   RGB_VAD, RGB_HUD,
        RGB_SAI,    RGB_SPI, KC_MPRV,   _______,
        RGB_SAD,    RGB_SPD, KC_MPLY,
        RGB_TOG,             KC_MNXT,   _______),

    [_RESERVED1] = LAYOUT_numpad_6x4(
        _______,    _______, _______,   _______,
        _______,    _______, _______,   _______,
        _______,    _______, _______,
        _______,    _______, _______,   _______,
        _______,    _______, _______,
        _______,             _______,   _______),

    [_RESERVED2] = LAYOUT_numpad_6x4(
        _______,    _______, _______,   _______,
        _______,    _______, _______,   _______,
        _______,    _______, _______,
        _______,    _______, _______,   _______,
        _______,    _______, _______,
        _______,             _______,   _______)
};

void housekeeping_task_user(void) {
    housekeeping_task_keychron();
}

bool process_record_user(uint16_t keycode, keyrecord_t *record) {
    if (!process_record_keychron(keycode, record)) {
        return false;
    }
    return true;
}<|MERGE_RESOLUTION|>--- conflicted
+++ resolved
@@ -21,21 +21,12 @@
 
 const uint16_t PROGMEM keymaps[][MATRIX_ROWS][MATRIX_COLS] = {
     [_BASE] = LAYOUT_numpad_6x4(
-<<<<<<< HEAD
         MO(_FN1), KC_ESC,  KC_BSPC, KC_TAB,
         KC_NUM, KC_PSLS, KC_PAST,   KC_PMNS,
         KC_P7,      KC_P8,   KC_P9,
         KC_P4,      KC_P5,   KC_P6,     KC_PPLS,
         KC_P1,      KC_P2,   KC_P3,
         KC_P0,               KC_PDOT,   KC_PENT),
-=======
-        MO(_FN1), KC_ESC,  KC_BSPC,   KC_TAB,
-        KC_NUM,   KC_PSLS, KC_PAST,   KC_PMNS,
-        KC_P7,    KC_P8,   KC_P9,
-        KC_P4,    KC_P5,   KC_P6,     KC_PPLS,
-        KC_P1,    KC_P2,   KC_P3,
-        KC_P0,             KC_PDOT,   KC_PENT),
->>>>>>> b0778e39
 
     [_FN1] = LAYOUT_numpad_6x4(
         _______,    KC_MUTE, KC_VOLD,   KC_VOLU,
