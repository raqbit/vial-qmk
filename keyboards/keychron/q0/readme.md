# Keychron Q0

![Keychron Q0](https://i.imgur.com/cLbEiZ0h.jpg)

A customizable number keypad.

* Keyboard Maintainer: [Keychron](https://github.com/keychron)
* Hardware Supported: Keychron Q0
* Hardware Availability: [Keychron Q0 QMK Custom Number Pad](https://www.keychron.com/products/keychron-q0-qmk-custom-number-pad)

Make example for this keyboard (after setting up your build environment):
<<<<<<< HEAD
    
    make keychron/q0/rev_0131:vial (Keychron Q0 Plus)

Flashing example for this keyboard:
    
    make keychron/q0/rev_0131:vial:flash (Keychron Q0 Plus)
=======

    make keychron/q0/base:default
    make keychron/q0/plus:default

Flashing example for this keyboard:

    make keychron/q0/base:default:flash
    make keychron/q0/plus:default:flash
>>>>>>> 9874d78d

**Reset Key**: Hold down the key located at *K00*, commonly programmed as *Esc* while plugging in the keyboard.

See the [build environment setup](https://docs.qmk.fm/#/getting_started_build_tools) and the [make instructions](https://docs.qmk.fm/#/getting_started_make_guide) for more information. Brand new to QMK? Start with our [Complete Newbs Guide](https://docs.qmk.fm/#/newbs).<|MERGE_RESOLUTION|>--- conflicted
+++ resolved
@@ -9,14 +9,6 @@
 * Hardware Availability: [Keychron Q0 QMK Custom Number Pad](https://www.keychron.com/products/keychron-q0-qmk-custom-number-pad)
 
 Make example for this keyboard (after setting up your build environment):
-<<<<<<< HEAD
-    
-    make keychron/q0/rev_0131:vial (Keychron Q0 Plus)
-
-Flashing example for this keyboard:
-    
-    make keychron/q0/rev_0131:vial:flash (Keychron Q0 Plus)
-=======
 
     make keychron/q0/base:default
     make keychron/q0/plus:default
@@ -25,7 +17,6 @@
 
     make keychron/q0/base:default:flash
     make keychron/q0/plus:default:flash
->>>>>>> 9874d78d
 
 **Reset Key**: Hold down the key located at *K00*, commonly programmed as *Esc* while plugging in the keyboard.
 
