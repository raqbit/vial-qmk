--- conflicted
+++ resolved
@@ -25,54 +25,6 @@
 /* COL2ROW, ROW2COL*/
 #define DIODE_DIRECTION COL2ROW
 
-<<<<<<< HEAD
-/* define if matrix has ghost (lacks anti-ghosting diodes) */
-//#define MATRIX_HAS_GHOST
-
-/* If defined, GRAVE_ESC will always act as ESC when CTRL is held.
- * This is userful for the Windows task manager shortcut (ctrl+shift+esc).
- */
-// #define GRAVE_ESC_CTRL_OVERRIDE
-
-/*
- * Force NKRO
- *
- * Force NKRO (nKey Rollover) to be enabled by default, regardless of the saved
- * state in the bootmagic EEPROM settings. (Note that NKRO must be enabled in the
- * makefile for this to work.)
- *
- * If forced on, NKRO can be disabled via magic key (default = LShift+RShift+N)
- * until the next keyboard reset.
- *
- * NKRO may prevent your keystrokes from being detected in the BIOS, but it is
- * fully operational during normal computer usage.
- *
- * For a less heavy-handed approach, enable NKRO via magic key (LShift+RShift+N)
- * or via bootmagic (hold SPACE+N while plugging in the keyboard). Once set by
- * bootmagic, NKRO mode will always be enabled until it is toggled again during a
- * power-up.
- *
- */
-//#define FORCE_NKRO
-
-/*
- * Magic Key Options
- *
- * Magic keys are hotkey commands that allow control over firmware functions of
- * the keyboard. They are best used in combination with the HID Listen program,
- * found here: https://www.pjrc.com/teensy/hid_listen.html
- *
- * The options below allow the magic key functionality to be changed. This is
- * useful if your keyboard/keypad is missing keys and you want magic key support.
- *
- */
-
-/* Bootmagic Lite key configuration */
-#define BOOTMAGIC_LITE_ROW 0
-#define BOOTMAGIC_LITE_COLUMN 0
-
-=======
->>>>>>> a5e73904
 /* Backlight options */
 
 #define RGB_BACKLIGHT_ENABLED 1
