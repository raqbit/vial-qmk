/* Copyright 2020 tominabox1
 *
 * This program is free software: you can redistribute it and/or modify
 * it under the terms of the GNU General Public License as published by
 * the Free Software Foundation, either version 2 of the License, or
 * (at your option) any later version.
 *
 * This program is distributed in the hope that it will be useful,
 * but WITHOUT ANY WARRANTY; without even the implied warranty of
 * MERCHANTABILITY or FITNESS FOR A PARTICULAR PURPOSE.  See the
 * GNU General Public License for more details.
 *
 * You should have received a copy of the GNU General Public License
 * along with this program.  If not, see <http://www.gnu.org/licenses/>.
 */
#pragma once

#include "config_common.h"

/* USB Device descriptor parameter */
#define VENDOR_ID       0x4B50 // "KP"
#define PRODUCT_ID      0x3430 // "40"
#define DEVICE_VER      0x0001
#define MANUFACTURER    KPRepublic
#define PRODUCT         BM40 Hotswap RGB

/* key matrix size */
#define MATRIX_ROWS 4
#define MATRIX_COLS 12

/* key matrix pins */
#define MATRIX_ROW_PINS { B3, B2, E6, B5 }
#define MATRIX_COL_PINS { B6, C6, B4, D7, D4, D6, C7, F6, F5, F4, F1, F0 }
#define UNUSED_PINS

/* COL2ROW or ROW2COL */
#define DIODE_DIRECTION COL2ROW

/* Debounce reduces chatter (unintended double-presses) - set 0 if debouncing is not needed */
#define DEBOUNCE 5

/* Mechanical locking support. Use KC_LCAP, KC_LNUM or KC_LSCR instead in keymap */
#define LOCKING_SUPPORT_ENABLE

/* Locking resynchronize hack */
#define LOCKING_RESYNC_ENABLE

#define RGB_DI_PIN E2
#define DRIVER_LED_TOTAL 53
#ifdef RGB_DI_PIN
#    define RGB_MATRIX_KEYPRESSES // reacts to keypresses
#    define RGBLIGHT_LIMIT_VAL 180 // Limit to vendor-recommended value
#endif
#ifdef RGB_MATRIX_ENABLE
#    define RGB_DISABLE_WHEN_USB_SUSPENDED // turn off effects when suspended
#    define RGB_MATRIX_MAXIMUM_BRIGHTNESS 180 // Limit to vendor-recommended value
<<<<<<< HEAD
#endif

/* Configuration for Vial */
#define VIAL_KEYBOARD_UID {0x6A, 0x02, 0xE7, 0x64, 0x1D, 0x59, 0x0D, 0xC8}

// to unlock the keyboard
#define VIAL_UNLOCK_COMBO_ROWS { 0, 2 }
#define VIAL_UNLOCK_COMBO_COLS { 0, 11 }
=======
// RGB Matrix Animation modes. Explicitly enabled
// For full list of effects, see:
// https://docs.qmk.fm/#/feature_rgb_matrix?id=rgb-matrix-effects
#    define ENABLE_RGB_MATRIX_ALPHAS_MODS
#    define ENABLE_RGB_MATRIX_GRADIENT_UP_DOWN
#    define ENABLE_RGB_MATRIX_GRADIENT_LEFT_RIGHT
#    define ENABLE_RGB_MATRIX_BREATHING
#    define ENABLE_RGB_MATRIX_BAND_SAT
#    define ENABLE_RGB_MATRIX_BAND_VAL
#    define ENABLE_RGB_MATRIX_BAND_PINWHEEL_SAT
#    define ENABLE_RGB_MATRIX_BAND_PINWHEEL_VAL
#    define ENABLE_RGB_MATRIX_BAND_SPIRAL_SAT
#    define ENABLE_RGB_MATRIX_BAND_SPIRAL_VAL
#    define ENABLE_RGB_MATRIX_CYCLE_ALL
#    define ENABLE_RGB_MATRIX_CYCLE_LEFT_RIGHT
#    define ENABLE_RGB_MATRIX_CYCLE_UP_DOWN
#    define ENABLE_RGB_MATRIX_RAINBOW_MOVING_CHEVRON
#    define ENABLE_RGB_MATRIX_CYCLE_OUT_IN
#    define ENABLE_RGB_MATRIX_CYCLE_OUT_IN_DUAL
#    define ENABLE_RGB_MATRIX_CYCLE_PINWHEEL
#    define ENABLE_RGB_MATRIX_CYCLE_SPIRAL
#    define ENABLE_RGB_MATRIX_DUAL_BEACON
#    define ENABLE_RGB_MATRIX_RAINBOW_BEACON
#    define ENABLE_RGB_MATRIX_RAINBOW_PINWHEELS
#    define ENABLE_RGB_MATRIX_RAINDROPS
#    define ENABLE_RGB_MATRIX_JELLYBEAN_RAINDROPS
#    define ENABLE_RGB_MATRIX_HUE_BREATHING
#    define ENABLE_RGB_MATRIX_HUE_PENDULUM
#    define ENABLE_RGB_MATRIX_HUE_WAVE
#    define ENABLE_RGB_MATRIX_PIXEL_RAIN
#    define ENABLE_RGB_MATRIX_PIXEL_FLOW
#    define ENABLE_RGB_MATRIX_PIXEL_FRACTAL
// enabled only if RGB_MATRIX_FRAMEBUFFER_EFFECTS is defined
#    define ENABLE_RGB_MATRIX_TYPING_HEATMAP
#    define ENABLE_RGB_MATRIX_DIGITAL_RAIN
// enabled only of RGB_MATRIX_KEYPRESSES or RGB_MATRIX_KEYRELEASES is defined
#    define ENABLE_RGB_MATRIX_SOLID_REACTIVE_SIMPLE
#    define ENABLE_RGB_MATRIX_SOLID_REACTIVE
#    define ENABLE_RGB_MATRIX_SOLID_REACTIVE_WIDE
#    define ENABLE_RGB_MATRIX_SOLID_REACTIVE_MULTIWIDE
#    define ENABLE_RGB_MATRIX_SOLID_REACTIVE_CROSS
#    define ENABLE_RGB_MATRIX_SOLID_REACTIVE_MULTICROSS
#    define ENABLE_RGB_MATRIX_SOLID_REACTIVE_NEXUS
#    define ENABLE_RGB_MATRIX_SOLID_REACTIVE_MULTINEXUS
#    define ENABLE_RGB_MATRIX_SPLASH
#    define ENABLE_RGB_MATRIX_MULTISPLASH
#    define ENABLE_RGB_MATRIX_SOLID_SPLASH
#    define ENABLE_RGB_MATRIX_SOLID_MULTISPLASH
#endif
>>>>>>> ae34dde6
<|MERGE_RESOLUTION|>--- conflicted
+++ resolved
@@ -54,16 +54,6 @@
 #ifdef RGB_MATRIX_ENABLE
 #    define RGB_DISABLE_WHEN_USB_SUSPENDED // turn off effects when suspended
 #    define RGB_MATRIX_MAXIMUM_BRIGHTNESS 180 // Limit to vendor-recommended value
-<<<<<<< HEAD
-#endif
-
-/* Configuration for Vial */
-#define VIAL_KEYBOARD_UID {0x6A, 0x02, 0xE7, 0x64, 0x1D, 0x59, 0x0D, 0xC8}
-
-// to unlock the keyboard
-#define VIAL_UNLOCK_COMBO_ROWS { 0, 2 }
-#define VIAL_UNLOCK_COMBO_COLS { 0, 11 }
-=======
 // RGB Matrix Animation modes. Explicitly enabled
 // For full list of effects, see:
 // https://docs.qmk.fm/#/feature_rgb_matrix?id=rgb-matrix-effects
@@ -113,4 +103,10 @@
 #    define ENABLE_RGB_MATRIX_SOLID_SPLASH
 #    define ENABLE_RGB_MATRIX_SOLID_MULTISPLASH
 #endif
->>>>>>> ae34dde6
+
+/* Configuration for Vial */
+#define VIAL_KEYBOARD_UID {0x6A, 0x02, 0xE7, 0x64, 0x1D, 0x59, 0x0D, 0xC8}
+
+// to unlock the keyboard
+#define VIAL_UNLOCK_COMBO_ROWS { 0, 2 }
+#define VIAL_UNLOCK_COMBO_COLS { 0, 11 }