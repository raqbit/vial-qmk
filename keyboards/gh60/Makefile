--- conflicted
+++ resolved
@@ -1,79 +1,3 @@
-<<<<<<< HEAD
-
-
-# MCU name
-#MCU = at90usb1287
-MCU = atmega32u4
-
-# Processor frequency.
-#     This will define a symbol, F_CPU, in all source code files equal to the
-#     processor frequency in Hz. You can then use this symbol in your source code to
-#     calculate timings. Do NOT tack on a 'UL' at the end, this will be done
-#     automatically to create a 32-bit value in your source code.
-#
-#     This will be an integer division of F_USB below, as it is sourced by
-#     F_USB after it has run through any CPU prescalers. Note that this value
-#     does not *change* the processor frequency - it should merely be updated to
-#     reflect the processor speed set externally so that the code can use accurate
-#     software delays.
-F_CPU = 16000000
-
-
-#
-# LUFA specific
-#
-# Target architecture (see library "Board Types" documentation).
-ARCH = AVR8
-
-# Input clock frequency.
-#     This will define a symbol, F_USB, in all source code files equal to the
-#     input clock frequency (before any prescaling is performed) in Hz. This value may
-#     differ from F_CPU if prescaling is used on the latter, and is required as the
-#     raw input clock is fed directly to the PLL sections of the AVR for high speed
-#     clock generation for the USB and other AVR subsections. Do NOT tack on a 'UL'
-#     at the end, this will be done automatically to create a 32-bit value in your
-#     source code.
-#
-#     If no clock division is performed on the input clock inside the AVR (via the
-#     CPU clock adjust registers or the clock division fuses), this will be equal to F_CPU.
-F_USB = $(F_CPU)
-
-# Interrupt driven control endpoint task(+60)
-OPT_DEFS += -DINTERRUPT_CONTROL_ENDPOINT
-
-
-# Boot Section Size in *bytes*
-#   Teensy halfKay   512
-#   Teensy++ halfKay 1024
-#   Atmel DFU loader 4096
-#   LUFA bootloader  4096
-#   USBaspLoader     2048
-OPT_DEFS += -DBOOTLOADER_SIZE=4096
-
-
-# Build Options
-#   comment out to disable the options.
-#
-BOOTMAGIC_ENABLE ?= yes		# Virtual DIP switch configuration(+1000)
-MOUSEKEY_ENABLE ?= yes		# Mouse keys(+4700)
-EXTRAKEY_ENABLE ?= yes		# Audio control and System control(+450)
-# CONSOLE_ENABLE ?= yes		# Console for debug(+400)
-# COMMAND_ENABLE ?= yes		# Commands for debug and configuration
-KEYBOARD_LOCK_ENABLE ?= yes	# Allow locking of keyboard via magic key
-# Do not enable SLEEP_LED_ENABLE. it uses the same timer as BACKLIGHT_ENABLE
-# SLEEP_LED_ENABLE ?= yes	# Breathing sleep LED during USB suspend
-NKRO_ENABLE ?= yes			# USB Nkey Rollover - if this doesn't work, see here: https://github.com/tmk/tmk_keyboard/wiki/FAQ#nkro-doesnt-work
-# BACKLIGHT_ENABLE ?= yes	# Enable keyboard backlight functionality
-# MIDI_ENABLE ?= YES			# MIDI controls
-# UNICODE_ENABLE ?= YES		# Unicode
-# BLUETOOTH_ENABLE ?= yes	# Enable Bluetooth with the Adafruit EZ-Key HID
-
-
-ifndef QUANTUM_DIR
-	include ../../Makefile
-endif
-=======
 ifndef MAKEFILE_INCLUDED
 	include ../../Makefile
-endif
->>>>>>> 36b6a965
+endif