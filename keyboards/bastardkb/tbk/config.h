--- conflicted
+++ resolved
@@ -1,8 +1,4 @@
-<<<<<<< HEAD
 /*
-=======
-/**
->>>>>>> 06a3801a
  * Copyright 2021 Quentin LEBASTARD <qlebastard@gmail.com>
  *
  * This program is free software: you can redistribute it and/or modify
