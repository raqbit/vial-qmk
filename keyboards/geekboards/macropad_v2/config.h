/* Copyright 2020 Geekboards ltd. (geekboards.ru / geekboards.de)
 *
 * This program is free software: you can redistribute it and/or modify
 * it under the terms of the GNU General Public License as published by
 * the Free Software Foundation, either version 2 of the License, or
 * (at your option) any later version.
 *
 * This program is distributed in the hope that it will be useful,
 * but WITHOUT ANY WARRANTY; without even the implied warranty of
 * MERCHANTABILITY or FITNESS FOR A PARTICULAR PURPOSE.  See the
 * GNU General Public License for more details.
 *
 * You should have received a copy of the GNU General Public License
 * along with this program.  If not, see <http://www.gnu.org/licenses/>.
 */
#include "config_common.h"

<<<<<<< HEAD
/* USB Device descriptor parameter */
#define VENDOR_ID       0x0483
#define PRODUCT_ID      0xA372
#define DEVICE_VER      0x0002
#define MANUFACTURER    Geekboards
#define PRODUCT         Macropad v2

=======
>>>>>>> 405a32dd
/* key matrix size */
#define MATRIX_ROWS 2
#define MATRIX_COLS 4

#define DIRECT_PINS {{B13, B15, B3, B5}, {B12, B14, A13, B7}}

#define RGBLED_NUM 42
#define DRIVER_LED_TOTAL 42
#define RGB_DI_PIN A7

// PWM RGB Underglow Defines
#define WS2812_PWM_DRIVER PWMD3
#define WS2812_PWM_CHANNEL 2
#define WS2812_PWM_PAL_MODE 1
#define WS2812_DMA_STREAM STM32_DMA1_STREAM3
#define WS2812_DMA_CHANNEL 3

#ifdef RGB_MATRIX_ENABLE
#define RGB_MATRIX_KEYPRESSES
#define RGB_MATRIX_FRAMEBUFFER_EFFECTS
// RGB Matrix Animation modes. Explicitly enabled
// For full list of effects, see:
// https://docs.qmk.fm/#/feature_rgb_matrix?id=rgb-matrix-effects
// #    define ENABLE_RGB_MATRIX_ALPHAS_MODS
#    define ENABLE_RGB_MATRIX_GRADIENT_UP_DOWN
#    define ENABLE_RGB_MATRIX_GRADIENT_LEFT_RIGHT
#    define ENABLE_RGB_MATRIX_BREATHING
// #    define ENABLE_RGB_MATRIX_BAND_SAT
#    define ENABLE_RGB_MATRIX_BAND_VAL
// #    define ENABLE_RGB_MATRIX_BAND_PINWHEEL_SAT
// #    define ENABLE_RGB_MATRIX_BAND_PINWHEEL_VAL
// #    define ENABLE_RGB_MATRIX_BAND_SPIRAL_SAT
// #    define ENABLE_RGB_MATRIX_BAND_SPIRAL_VAL
#    define ENABLE_RGB_MATRIX_CYCLE_ALL
#    define ENABLE_RGB_MATRIX_CYCLE_LEFT_RIGHT
#    define ENABLE_RGB_MATRIX_CYCLE_UP_DOWN
// #    define ENABLE_RGB_MATRIX_RAINBOW_MOVING_CHEVRON
// #    define ENABLE_RGB_MATRIX_CYCLE_OUT_IN
#    define ENABLE_RGB_MATRIX_CYCLE_OUT_IN_DUAL
#    define ENABLE_RGB_MATRIX_CYCLE_PINWHEEL
// #    define ENABLE_RGB_MATRIX_CYCLE_SPIRAL
#    define ENABLE_RGB_MATRIX_DUAL_BEACON
// #    define ENABLE_RGB_MATRIX_RAINBOW_BEACON
// #    define ENABLE_RGB_MATRIX_RAINBOW_PINWHEELS
// #    define ENABLE_RGB_MATRIX_RAINDROPS
// #    define ENABLE_RGB_MATRIX_JELLYBEAN_RAINDROPS
#    define ENABLE_RGB_MATRIX_HUE_BREATHING
#    define ENABLE_RGB_MATRIX_HUE_PENDULUM
#    define ENABLE_RGB_MATRIX_HUE_WAVE
// #    define ENABLE_RGB_MATRIX_PIXEL_RAIN
#    define ENABLE_RGB_MATRIX_PIXEL_FLOW
#    define ENABLE_RGB_MATRIX_PIXEL_FRACTAL
// enabled only if RGB_MATRIX_FRAMEBUFFER_EFFECTS is defined
#    define ENABLE_RGB_MATRIX_TYPING_HEATMAP
#    define ENABLE_RGB_MATRIX_DIGITAL_RAIN
// enabled only of RGB_MATRIX_KEYPRESSES or RGB_MATRIX_KEYRELEASES is defined
// #    define ENABLE_RGB_MATRIX_SOLID_REACTIVE_SIMPLE
#    define ENABLE_RGB_MATRIX_SOLID_REACTIVE
#    define ENABLE_RGB_MATRIX_SOLID_REACTIVE_WIDE
#    define ENABLE_RGB_MATRIX_SOLID_REACTIVE_MULTIWIDE
// #    define ENABLE_RGB_MATRIX_SOLID_REACTIVE_CROSS
// #    define ENABLE_RGB_MATRIX_SOLID_REACTIVE_MULTICROSS
#    define ENABLE_RGB_MATRIX_SOLID_REACTIVE_NEXUS
#    define ENABLE_RGB_MATRIX_SOLID_REACTIVE_MULTINEXUS
#    define ENABLE_RGB_MATRIX_SPLASH
#    define ENABLE_RGB_MATRIX_MULTISPLASH
#    define ENABLE_RGB_MATRIX_SOLID_SPLASH
#    define ENABLE_RGB_MATRIX_SOLID_MULTISPLASH

#    define RGB_MATRIX_STARTUP_MODE RGB_MATRIX_CYCLE_UP_DOWN
#    define RGB_MATRIX_STARTUP_SAT 255
#    define RGB_MATRIX_STARTUP_VAL 192
#    define RGB_MATRIX_STARTUP_SPD 30
#endif //RGB_MATRIX_ENABLE

#define RGB_DISABLE_WHEN_USB_SUSPENDED
#define WAIT_FOR_USB

/* Debounce reduces chatter (unintended double-presses) - set 0 if debouncing is not needed */
#define DEBOUNCE 3

/* Bootmagic Lite key configuration */
#define BOOTMAGIC_LITE_ROW 0
#define BOOTMAGIC_LITE_COLUMN 0

#define TAP_CODE_DELAY 10<|MERGE_RESOLUTION|>--- conflicted
+++ resolved
@@ -15,16 +15,6 @@
  */
 #include "config_common.h"
 
-<<<<<<< HEAD
-/* USB Device descriptor parameter */
-#define VENDOR_ID       0x0483
-#define PRODUCT_ID      0xA372
-#define DEVICE_VER      0x0002
-#define MANUFACTURER    Geekboards
-#define PRODUCT         Macropad v2
-
-=======
->>>>>>> 405a32dd
 /* key matrix size */
 #define MATRIX_ROWS 2
 #define MATRIX_COLS 4
