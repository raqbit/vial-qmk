--- conflicted
+++ resolved
@@ -13,16 +13,9 @@
  * You should have received a copy of the GNU General Public License
  * along with this program.  If not, see <http://www.gnu.org/licenses/>.
  */
- 
+
 #pragma once
 
-<<<<<<< HEAD
-=======
-/* pro_micro pin-out */
-#define MATRIX_ROW_PINS { D7, E6, B6, B2 }
-#define MATRIX_COL_PINS { F4, F5, F6, F7, B1, B3, D3, D2, D1, D0, D4, C6 }
-
->>>>>>> bb4abc8a
 /* leds */
 #define JOTANCK_LEDS
 #define JOTANCK_LED1 B5
