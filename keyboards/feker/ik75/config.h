/* Copyright 2022 Feker
 * Copyright 2022 HorrorTroll <https://github.com/HorrorTroll>
 *
 * This program is free software: you can redistribute it and/or modify
 * it under the terms of the GNU General Public License as published by
 * the Free Software Foundation, either version 2 of the License, or
 * (at your option) any later version.
 *
 * This program is distributed in the hope that it will be useful,
 * but WITHOUT ANY WARRANTY; without even the implied warranty of
 * MERCHANTABILITY or FITNESS FOR A PARTICULAR PURPOSE.  See the
 * GNU General Public License for more details.
 *
 * You should have received a copy of the GNU General Public License
 * along with this program.  If not, see <http://www.gnu.org/licenses/>.
 */

#pragma once


/* key matrix pins */
#define MATRIX_ROW_PINS { F7, F6, F5, F4, F1, F0 }
#define MATRIX_COL_PINS { E6, B0, B1, B2, B3, B7, D2, D3, D5, D4, D6, D7, B4, B5, B6, E2 }

/* COL2ROW or ROW2COL */
#define DIODE_DIRECTION ROW2COL

#ifdef RGB_MATRIX_ENABLE
<<<<<<< HEAD
    #define RGB_DISABLE_WHEN_USB_SUSPENDED
    #define DRIVER_LED_TOTAL (DRIVER_1_LED_TOTAL + DRIVER_2_LED_TOTAL)
=======
    #define RGB_MATRIX_LED_COUNT (DRIVER_1_LED_TOTAL + DRIVER_2_LED_TOTAL)
>>>>>>> a5e73904
    #define RGB_MATRIX_MAXIMUM_BRIGHTNESS 200
    #define RGB_MATRIX_DEFAULT_VAL RGB_MATRIX_MAXIMUM_BRIGHTNESS
    #define RGB_MATRIX_KEYPRESSES
    #define RGB_MATRIX_FRAMEBUFFER_EFFECTS

    /* RGB Matrix config */
    #define DRIVER_ADDR_1 0b1011111
    #define DRIVER_ADDR_2 0b1010000
    #define DRIVER_COUNT 2
    #define DRIVER_1_LED_TOTAL 63
    #define DRIVER_2_LED_TOTAL 64

    /* RGB Matrix effect */
    // #define ENABLE_RGB_MATRIX_ALPHAS_MODS
    // #define ENABLE_RGB_MATRIX_GRADIENT_UP_DOWN
    // #define ENABLE_RGB_MATRIX_GRADIENT_LEFT_RIGHT
    #define ENABLE_RGB_MATRIX_BREATHING
    #define ENABLE_RGB_MATRIX_BAND_SAT
    #define ENABLE_RGB_MATRIX_BAND_VAL
    #define ENABLE_RGB_MATRIX_BAND_PINWHEEL_SAT
    #define ENABLE_RGB_MATRIX_BAND_PINWHEEL_VAL
    #define ENABLE_RGB_MATRIX_BAND_SPIRAL_SAT
    #define ENABLE_RGB_MATRIX_BAND_SPIRAL_VAL
    #define ENABLE_RGB_MATRIX_CYCLE_ALL
    #define ENABLE_RGB_MATRIX_CYCLE_LEFT_RIGHT
    #define ENABLE_RGB_MATRIX_CYCLE_UP_DOWN
    #define ENABLE_RGB_MATRIX_RAINBOW_MOVING_CHEVRON
    #define ENABLE_RGB_MATRIX_CYCLE_OUT_IN
    // #define ENABLE_RGB_MATRIX_CYCLE_OUT_IN_DUAL
    #define ENABLE_RGB_MATRIX_CYCLE_PINWHEEL
    #define ENABLE_RGB_MATRIX_CYCLE_SPIRAL
    // #define ENABLE_RGB_MATRIX_DUAL_BEACON
    #define ENABLE_RGB_MATRIX_RAINBOW_BEACON
    #define ENABLE_RGB_MATRIX_RAINBOW_PINWHEELS
    // #define ENABLE_RGB_MATRIX_RAINDROPS
    // #define ENABLE_RGB_MATRIX_JELLYBEAN_RAINDROPS
    #define ENABLE_RGB_MATRIX_HUE_BREATHING
    #define ENABLE_RGB_MATRIX_HUE_PENDULUM
    #define ENABLE_RGB_MATRIX_HUE_WAVE
    // #define ENABLE_RGB_MATRIX_PIXEL_RAIN
    // #define ENABLE_RGB_MATRIX_PIXEL_FLOW
    #define ENABLE_RGB_MATRIX_PIXEL_FRACTAL

    #define ENABLE_RGB_MATRIX_SOLID_REACTIVE_SIMPLE
    #define ENABLE_RGB_MATRIX_SOLID_REACTIVE
    #define ENABLE_RGB_MATRIX_SOLID_REACTIVE_WIDE
    // #define ENABLE_RGB_MATRIX_SOLID_REACTIVE_MULTIWIDE
    #define ENABLE_RGB_MATRIX_SOLID_REACTIVE_CROSS
    // #define ENABLE_RGB_MATRIX_SOLID_REACTIVE_MULTICROSS
    #define ENABLE_RGB_MATRIX_SOLID_REACTIVE_NEXUS
    // #define ENABLE_RGB_MATRIX_SOLID_REACTIVE_MULTINEXUS
    #define ENABLE_RGB_MATRIX_SPLASH
    // #define ENABLE_RGB_MATRIX_MULTISPLASH
    #define ENABLE_RGB_MATRIX_SOLID_SPLASH
    // #define ENABLE_RGB_MATRIX_SOLID_MULTISPLASH
#endif<|MERGE_RESOLUTION|>--- conflicted
+++ resolved
@@ -26,12 +26,7 @@
 #define DIODE_DIRECTION ROW2COL
 
 #ifdef RGB_MATRIX_ENABLE
-<<<<<<< HEAD
-    #define RGB_DISABLE_WHEN_USB_SUSPENDED
-    #define DRIVER_LED_TOTAL (DRIVER_1_LED_TOTAL + DRIVER_2_LED_TOTAL)
-=======
     #define RGB_MATRIX_LED_COUNT (DRIVER_1_LED_TOTAL + DRIVER_2_LED_TOTAL)
->>>>>>> a5e73904
     #define RGB_MATRIX_MAXIMUM_BRIGHTNESS 200
     #define RGB_MATRIX_DEFAULT_VAL RGB_MATRIX_MAXIMUM_BRIGHTNESS
     #define RGB_MATRIX_KEYPRESSES
@@ -45,9 +40,9 @@
     #define DRIVER_2_LED_TOTAL 64
 
     /* RGB Matrix effect */
-    // #define ENABLE_RGB_MATRIX_ALPHAS_MODS
-    // #define ENABLE_RGB_MATRIX_GRADIENT_UP_DOWN
-    // #define ENABLE_RGB_MATRIX_GRADIENT_LEFT_RIGHT
+    #define ENABLE_RGB_MATRIX_ALPHAS_MODS
+    #define ENABLE_RGB_MATRIX_GRADIENT_UP_DOWN
+    #define ENABLE_RGB_MATRIX_GRADIENT_LEFT_RIGHT
     #define ENABLE_RGB_MATRIX_BREATHING
     #define ENABLE_RGB_MATRIX_BAND_SAT
     #define ENABLE_RGB_MATRIX_BAND_VAL
@@ -60,31 +55,34 @@
     #define ENABLE_RGB_MATRIX_CYCLE_UP_DOWN
     #define ENABLE_RGB_MATRIX_RAINBOW_MOVING_CHEVRON
     #define ENABLE_RGB_MATRIX_CYCLE_OUT_IN
-    // #define ENABLE_RGB_MATRIX_CYCLE_OUT_IN_DUAL
+    #define ENABLE_RGB_MATRIX_CYCLE_OUT_IN_DUAL
     #define ENABLE_RGB_MATRIX_CYCLE_PINWHEEL
     #define ENABLE_RGB_MATRIX_CYCLE_SPIRAL
-    // #define ENABLE_RGB_MATRIX_DUAL_BEACON
+    #define ENABLE_RGB_MATRIX_DUAL_BEACON
     #define ENABLE_RGB_MATRIX_RAINBOW_BEACON
     #define ENABLE_RGB_MATRIX_RAINBOW_PINWHEELS
-    // #define ENABLE_RGB_MATRIX_RAINDROPS
-    // #define ENABLE_RGB_MATRIX_JELLYBEAN_RAINDROPS
+    #define ENABLE_RGB_MATRIX_RAINDROPS
+    #define ENABLE_RGB_MATRIX_JELLYBEAN_RAINDROPS
     #define ENABLE_RGB_MATRIX_HUE_BREATHING
     #define ENABLE_RGB_MATRIX_HUE_PENDULUM
     #define ENABLE_RGB_MATRIX_HUE_WAVE
-    // #define ENABLE_RGB_MATRIX_PIXEL_RAIN
-    // #define ENABLE_RGB_MATRIX_PIXEL_FLOW
+    #define ENABLE_RGB_MATRIX_PIXEL_RAIN
+    #define ENABLE_RGB_MATRIX_PIXEL_FLOW
     #define ENABLE_RGB_MATRIX_PIXEL_FRACTAL
+
+    #define ENABLE_RGB_MATRIX_TYPING_HEATMAP
+    #define ENABLE_RGB_MATRIX_DIGITAL_RAIN
 
     #define ENABLE_RGB_MATRIX_SOLID_REACTIVE_SIMPLE
     #define ENABLE_RGB_MATRIX_SOLID_REACTIVE
     #define ENABLE_RGB_MATRIX_SOLID_REACTIVE_WIDE
-    // #define ENABLE_RGB_MATRIX_SOLID_REACTIVE_MULTIWIDE
+    #define ENABLE_RGB_MATRIX_SOLID_REACTIVE_MULTIWIDE
     #define ENABLE_RGB_MATRIX_SOLID_REACTIVE_CROSS
-    // #define ENABLE_RGB_MATRIX_SOLID_REACTIVE_MULTICROSS
+    #define ENABLE_RGB_MATRIX_SOLID_REACTIVE_MULTICROSS
     #define ENABLE_RGB_MATRIX_SOLID_REACTIVE_NEXUS
-    // #define ENABLE_RGB_MATRIX_SOLID_REACTIVE_MULTINEXUS
+    #define ENABLE_RGB_MATRIX_SOLID_REACTIVE_MULTINEXUS
     #define ENABLE_RGB_MATRIX_SPLASH
-    // #define ENABLE_RGB_MATRIX_MULTISPLASH
+    #define ENABLE_RGB_MATRIX_MULTISPLASH
     #define ENABLE_RGB_MATRIX_SOLID_SPLASH
-    // #define ENABLE_RGB_MATRIX_SOLID_MULTISPLASH
+    #define ENABLE_RGB_MATRIX_SOLID_MULTISPLASH
 #endif