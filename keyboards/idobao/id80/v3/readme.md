--- conflicted
+++ resolved
@@ -33,8 +33,4 @@
 
 * **Bootmagic reset**: Hold down the [Escape] key (the top left key) and plug in the keyboard
 * **Physical reset button**: Briefly press the button on the back of the PCB
-<<<<<<< HEAD
-* **Keycode in layout**: Press the key mapped to `RESET`  if it is available
-=======
-* **Keycode in layout**: Press the key mapped to `QK_BOOT` if it is available
->>>>>>> d2accb48
+* **Keycode in layout**: Press the key mapped to `QK_BOOT` if it is available