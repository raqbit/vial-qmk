# Kimiko

## Rev2

A split keyboard with 4x6 vertically staggered keys and a Kyria style thumb thumb cluster.

![Kimiko Rev2](https://i.imgur.com/TBP8Bcrh.jpg)

- Keyboard Maintainer: [BenRoe](https://github.com/BenRoe/) [@keycapsss](https://twitter.com/keycapsss)
- Hardware Supported: Pro Micro 5V/16Mhz and compatible
- Hardware Availability: [Keycapsss.com](https://keycapsss.com)

### Features (Rev2)

- 62 Per key RGB led's (SK6812 Mini-E)
  - RGB Matrix is enabled as default in rules.mk
  - The effects can be configured in config.h
- Support for 1 rotary encoder per side (two possible positions)
- Support for 1 OLED display per side  
  - 128x32 (SSD1306) or Nice!View are supported  
  - With 1 OLED on each side, they have to be the same  
  - Default configuration for 128x32 OLED  


Make firmware .hex for this keyboard (after setting up your build environment):

```bash
<<<<<<< HEAD
qmk compile -kb keycapsss/kimiko/rev2 -km rev2
=======
qmk compile -kb keycapsss/kimiko/rev2 -km default
>>>>>>> 9baafef9
```

Use [QMK Toolbox](https://github.com/qmk/qmk_toolbox) to flash the firmware hex file to the keyboard controller.

See the [build environment setup](https://docs.qmk.fm/#/getting_started_build_tools) and the [make instructions](https://docs.qmk.fm/#/getting_started_make_guide) for more information. Brand new to QMK? Start with our [Complete Newbs Guide](https://docs.qmk.fm/#/newbs).

## Rev1

A split keyboard with 4x6 vertically staggered keys and thumb keys.

![Kimiko Rev1](https://i.imgur.com/md6V6Eoh.jpg)

- Keyboard Maintainer: [BenRoe](https://github.com/BenRoe/) [@keycapsss](https://twitter.com/keycapsss)
- Hardware Supported: Pro Micro 5V/16Mhz and compatible
- Hardware Availability: [Keycapsss.com](https://keycapsss.com)

### Features (Rev1)

- Per key RGB led's (SK6812 Mini-E)
- 6 underglow RGB led's per side (SK6812 Mini)
- Support for 1 rotary encoder per side (two possible positions)

Make firmware .hex for this keyboard (after setting up your build environment):

```bash
qmk compile -kb keycapsss/kimiko/rev1 -km default
```

Use [QMK Toolbox](https://github.com/qmk/qmk_toolbox) to flash the firmware hex file to the keyboard controller.

See the [build environment setup](https://docs.qmk.fm/#/getting_started_build_tools) and the [make instructions](https://docs.qmk.fm/#/getting_started_make_guide) for more information. Brand new to QMK? Start with our [Complete Newbs Guide](https://docs.qmk.fm/#/newbs).<|MERGE_RESOLUTION|>--- conflicted
+++ resolved
@@ -25,11 +25,7 @@
 Make firmware .hex for this keyboard (after setting up your build environment):
 
 ```bash
-<<<<<<< HEAD
-qmk compile -kb keycapsss/kimiko/rev2 -km rev2
-=======
 qmk compile -kb keycapsss/kimiko/rev2 -km default
->>>>>>> 9baafef9
 ```
 
 Use [QMK Toolbox](https://github.com/qmk/qmk_toolbox) to flash the firmware hex file to the keyboard controller.
