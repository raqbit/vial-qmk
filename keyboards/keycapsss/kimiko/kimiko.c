--- conflicted
+++ resolved
@@ -80,219 +80,3 @@
 #endif // RGB_MATRIX_ENABLE
 #endif // KEYBOARD_keycapsss_kimiko_rev1
 
-<<<<<<< HEAD
-#ifdef KEYBOARD_keycapsss_kimiko_rev2
-enum layers {
-   _QWERTY,
-   _LOWER,
-   _RAISE,
-   _ADJUST
-};
-
-#ifdef OLED_ENABLE
-
-oled_rotation_t oled_init_kb(oled_rotation_t rotation) {
-    return OLED_ROTATION_270;
-}
-
-// NOTE: Most of the OLED code was originally written by Soundmonster for the Corne,
-// and has been copied directly from `crkbd/soundmonster/keymap.c`
-
-void render_mod_status_gui_alt(uint8_t modifiers) {
-    static const char PROGMEM gui_off_1[] = {0x85, 0x86, 0};
-    static const char PROGMEM gui_off_2[] = {0xa5, 0xa6, 0};
-    static const char PROGMEM gui_on_1[] = {0x8d, 0x8e, 0};
-    static const char PROGMEM gui_on_2[] = {0xad, 0xae, 0};
-
-    static const char PROGMEM alt_off_1[] = {0x87, 0x88, 0};
-    static const char PROGMEM alt_off_2[] = {0xa7, 0xa8, 0};
-    static const char PROGMEM alt_on_1[] = {0x8f, 0x90, 0};
-    static const char PROGMEM alt_on_2[] = {0xaf, 0xb0, 0};
-
-    // fillers between the modifier icons bleed into the icon frames
-    static const char PROGMEM off_off_1[] = {0xc5, 0};
-    static const char PROGMEM off_off_2[] = {0xc6, 0};
-    static const char PROGMEM on_off_1[] = {0xc7, 0};
-    static const char PROGMEM on_off_2[] = {0xc8, 0};
-    static const char PROGMEM off_on_1[] = {0xc9, 0};
-    static const char PROGMEM off_on_2[] = {0xca, 0};
-    static const char PROGMEM on_on_1[] = {0xcb, 0};
-    static const char PROGMEM on_on_2[] = {0xcc, 0};
-
-    if(modifiers & MOD_MASK_GUI) {
-        oled_write_P(gui_on_1, false);
-    } else {
-        oled_write_P(gui_off_1, false);
-    }
-
-    if ((modifiers & MOD_MASK_GUI) && (modifiers & MOD_MASK_ALT)) {
-        oled_write_P(on_on_1, false);
-    } else if(modifiers & MOD_MASK_GUI) {
-        oled_write_P(on_off_1, false);
-    } else if(modifiers & MOD_MASK_ALT) {
-        oled_write_P(off_on_1, false);
-    } else {
-        oled_write_P(off_off_1, false);
-    }
-
-    if(modifiers & MOD_MASK_ALT) {
-        oled_write_P(alt_on_1, false);
-    } else {
-        oled_write_P(alt_off_1, false);
-    }
-
-    if(modifiers & MOD_MASK_GUI) {
-        oled_write_P(gui_on_2, false);
-    } else {
-        oled_write_P(gui_off_2, false);
-    }
-
-    if (modifiers & MOD_MASK_GUI & MOD_MASK_ALT) {
-        oled_write_P(on_on_2, false);
-    } else if(modifiers & MOD_MASK_GUI) {
-        oled_write_P(on_off_2, false);
-    } else if(modifiers & MOD_MASK_ALT) {
-        oled_write_P(off_on_2, false);
-    } else {
-        oled_write_P(off_off_2, false);
-    }
-
-    if(modifiers & MOD_MASK_ALT) {
-        oled_write_P(alt_on_2, false);
-    } else {
-        oled_write_P(alt_off_2, false);
-    }
-}
-
-void render_mod_status_ctrl_shift(uint8_t modifiers) {
-    static const char PROGMEM ctrl_off_1[] = {0x89, 0x8a, 0};
-    static const char PROGMEM ctrl_off_2[] = {0xa9, 0xaa, 0};
-    static const char PROGMEM ctrl_on_1[] = {0x91, 0x92, 0};
-    static const char PROGMEM ctrl_on_2[] = {0xb1, 0xb2, 0};
-
-    static const char PROGMEM shift_off_1[] = {0x8b, 0x8c, 0};
-    static const char PROGMEM shift_off_2[] = {0xab, 0xac, 0};
-    static const char PROGMEM shift_on_1[] = {0xcd, 0xce, 0};
-    static const char PROGMEM shift_on_2[] = {0xcf, 0xd0, 0};
-
-    // fillers between the modifier icons bleed into the icon frames
-    static const char PROGMEM off_off_1[] = {0xc5, 0};
-    static const char PROGMEM off_off_2[] = {0xc6, 0};
-    static const char PROGMEM on_off_1[] = {0xc7, 0};
-    static const char PROGMEM on_off_2[] = {0xc8, 0};
-    static const char PROGMEM off_on_1[] = {0xc9, 0};
-    static const char PROGMEM off_on_2[] = {0xca, 0};
-    static const char PROGMEM on_on_1[] = {0xcb, 0};
-    static const char PROGMEM on_on_2[] = {0xcc, 0};
-
-    if(modifiers & MOD_MASK_CTRL) {
-        oled_write_P(ctrl_on_1, false);
-    } else {
-        oled_write_P(ctrl_off_1, false);
-    }
-
-    if ((modifiers & MOD_MASK_CTRL) && (modifiers & MOD_MASK_SHIFT)) {
-        oled_write_P(on_on_1, false);
-    } else if(modifiers & MOD_MASK_CTRL) {
-        oled_write_P(on_off_1, false);
-    } else if(modifiers & MOD_MASK_SHIFT) {
-        oled_write_P(off_on_1, false);
-    } else {
-        oled_write_P(off_off_1, false);
-    }
-
-    if(modifiers & MOD_MASK_SHIFT) {
-        oled_write_P(shift_on_1, false);
-    } else {
-        oled_write_P(shift_off_1, false);
-    }
-
-    if(modifiers & MOD_MASK_CTRL) {
-        oled_write_P(ctrl_on_2, false);
-    } else {
-        oled_write_P(ctrl_off_2, false);
-    }
-
-    if (modifiers & MOD_MASK_CTRL & MOD_MASK_SHIFT) {
-        oled_write_P(on_on_2, false);
-    } else if(modifiers & MOD_MASK_CTRL) {
-        oled_write_P(on_off_2, false);
-    } else if(modifiers & MOD_MASK_SHIFT) {
-        oled_write_P(off_on_2, false);
-    } else {
-        oled_write_P(off_off_2, false);
-    }
-
-    if(modifiers & MOD_MASK_SHIFT) {
-        oled_write_P(shift_on_2, false);
-    } else {
-        oled_write_P(shift_off_2, false);
-    }
-}
-
-
-void render_logo(void) {
-    static const char PROGMEM kimiko_logo[] = {
-        0xA0, 0xA1, 0xA2, 0xA3, 0xA4,
-        0xC0, 0xC1, 0xC2, 0xC3, 0xC4, 0};
-    oled_advance_page(false);
-    oled_advance_page(false);
-    oled_write_P(kimiko_logo, false);
-    // oled_write_P(PSTR("Kimiko"), false);
-}
-
-void render_layer_state(void) {
-	static const char PROGMEM default_layer[] = {
-		0x20, 0x94, 0x95, 0x96, 0x20,
-		0x20, 0xb4, 0xb5, 0xb6, 0x20,
-		0x20, 0xd4, 0xd5, 0xd6, 0x20, 0};
-	static const char PROGMEM raise_layer[] = {
-		0x20, 0x97, 0x98, 0x99, 0x20,
-		0x20, 0xb7, 0xb8, 0xb9, 0x20,
-		0x20, 0xd7, 0xd8, 0xd9, 0x20, 0};
-	static const char PROGMEM lower_layer[] = {
-		0x20, 0x9a, 0x9b, 0x9c, 0x20,
-		0x20, 0xba, 0xbb, 0xbc, 0x20,
-		0x20, 0xda, 0xdb, 0xdc, 0x20, 0};
-	static const char PROGMEM adjust_layer[] = {
-		0x20, 0x9d, 0x9e, 0x9f, 0x20,
-		0x20, 0xbd, 0xbe, 0xbf, 0x20,
-		0x20, 0xdd, 0xde, 0xdf, 0x20, 0};
-
-	if(layer_state_is(_ADJUST)) {
-		oled_write_P(adjust_layer, false);
-	} else if(layer_state_is(_LOWER)) {
-		oled_write_P(lower_layer, false);
-	} else if(layer_state_is(_RAISE)) {
-		oled_write_P(raise_layer, false);
-	} else {
-		oled_write_P(default_layer, false);
-	}
-}
-
-void render_status_main(void) {
-    render_logo();
-    oled_advance_page(false);
-    render_layer_state();
-    oled_advance_page(false);
-    render_mod_status_gui_alt(get_mods()|get_oneshot_mods());
-    render_mod_status_ctrl_shift(get_mods()|get_oneshot_mods());
-}
-
-bool oled_task_kb(void) {
-    if (!oled_task_user()) {
-        return false;
-    }
-
-    if (is_keyboard_master()) {
-        render_status_main();  // Renders the current keyboard state (layer, lock, caps, scroll, etc)
-    } else {
-        render_logo();
-    }
-
-    return true;
-}
-#endif // OLED_ENABLE
-#endif // keyboard keycapsss_kimiko_rev2
-=======
->>>>>>> 9baafef9
