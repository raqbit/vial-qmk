{
    "keyboard_name": "Kimiko Rev1",
    "manufacturer": "Keycapsss",
    "url": "https://keycapsss.com",
    "maintainer": "BenRoe",
    "usb": {
        "vid": "0x7983",
        "pid": "0x4B69",
        "device_version": "1.0.0"
    },
    "matrix_pins": {
        "cols": ["F6", "F7", "B1", "B3", "B2", "B6"],
        "rows": ["C6", "D7", "E6", "B4", "B5"]
    },
    "diode_direction": "COL2ROW",
    "features": {
        "mousekey": true,
        "oled": true,
        "extrakey": true,
        "encoder": true,
        "nkro": true
    },
    "build": {
        "lto": true
    },
    "encoder": {
<<<<<<< HEAD
        "rotary": [{ "pin_a": "F4", "pin_b": "F5" }]
    },
    "split": {
        "enabled": true,
        "soft_serial_pin": "D2",
        "matrix_pins": {
            "right": {
                "cols": ["F6", "F7", "B1", "B3", "B2", "B6"],
                "rows": ["C6", "D7", "E6", "B4", "B5"]
            }
        },
        "encoder": {
            "right": {
                "rotary": [{ "pin_a": "F5", "pin_b": "F4" }]
=======
        "rotary": [
            {"pin_a": "F5", "pin_b": "F4"}
        ]
    },
    "split": {
        "soft_serial_pin": "D2",
        "encoder": {
            "right": {
                "rotary": [
                    {"pin_a": "F4", "pin_b": "F5"}
                ]
>>>>>>> 9874d78d
            }
        }
    },
    "rgblight": {
        "led_count": 60,
        "split_count": [30, 30]
    },
    "ws2812": {
        "pin": "D3"
    },
    "development_board": "promicro",
    "layouts": {
        "LAYOUT": {
            "layout": [
                { "matrix": [0, 0], "x": 0, "y": 0.8 },
                { "matrix": [0, 1], "x": 1, "y": 0.8 },
                { "matrix": [0, 2], "x": 2, "y": 0.15 },
                { "matrix": [0, 3], "x": 3, "y": 0 },
                { "matrix": [0, 4], "x": 4, "y": 0.15 },
                { "matrix": [0, 5], "x": 5, "y": 0.3 },

                { "matrix": [5, 5], "x": 9, "y": 0.3 },
                { "matrix": [5, 4], "x": 10, "y": 0.15 },
                { "matrix": [5, 3], "x": 11, "y": 0 },
                { "matrix": [5, 2], "x": 12, "y": 0.15 },
                { "matrix": [5, 1], "x": 13, "y": 0.8 },
                { "matrix": [5, 0], "x": 14, "y": 0.8 },

                { "matrix": [1, 0], "x": 0, "y": 1.8 },
                { "matrix": [1, 1], "x": 1, "y": 1.8 },
                { "matrix": [1, 2], "x": 2, "y": 1.15 },
                { "matrix": [1, 3], "x": 3, "y": 1 },
                { "matrix": [1, 4], "x": 4, "y": 1.15 },
                { "matrix": [1, 5], "x": 5, "y": 1.3 },

                { "matrix": [6, 5], "x": 9, "y": 1.3 },
                { "matrix": [6, 4], "x": 10, "y": 1.15 },
                { "matrix": [6, 3], "x": 11, "y": 1 },
                { "matrix": [6, 2], "x": 12, "y": 1.15 },
                { "matrix": [6, 1], "x": 13, "y": 1.8 },
                { "matrix": [6, 0], "x": 14, "y": 1.8 },

                { "matrix": [2, 0], "x": 0, "y": 2.8 },
                { "matrix": [2, 1], "x": 1, "y": 2.8 },
                { "matrix": [2, 2], "x": 2, "y": 2.15 },
                { "matrix": [2, 3], "x": 3, "y": 2 },
                { "matrix": [2, 4], "x": 4, "y": 2.15 },
                { "matrix": [2, 5], "x": 5, "y": 2.3 },

                { "matrix": [7, 5], "x": 9, "y": 2.3 },
                { "matrix": [7, 4], "x": 10, "y": 2.15 },
                { "matrix": [7, 3], "x": 11, "y": 2 },
                { "matrix": [7, 2], "x": 12, "y": 2.15 },
                { "matrix": [7, 1], "x": 13, "y": 2.8 },
                { "matrix": [7, 0], "x": 14, "y": 2.8 },

                { "matrix": [3, 0], "x": 0, "y": 3.8 },
                { "matrix": [3, 1], "x": 1, "y": 3.8 },
                { "matrix": [3, 2], "x": 2, "y": 3.15 },
                { "matrix": [3, 3], "x": 3, "y": 3 },
                { "matrix": [3, 4], "x": 4, "y": 3.15 },
                { "matrix": [3, 5], "x": 5, "y": 3.3 },
                { "matrix": [4, 5], "x": 6.25, "y": 3.3 },

                { "matrix": [9, 5], "x": 7.75, "y": 3.3 },
                { "matrix": [8, 5], "x": 9, "y": 3.3 },
                { "matrix": [8, 4], "x": 10, "y": 3.15 },
                { "matrix": [8, 3], "x": 11, "y": 3 },
                { "matrix": [8, 2], "x": 12, "y": 3.15 },
                { "matrix": [8, 1], "x": 13, "y": 3.8 },
                { "matrix": [8, 0], "x": 14, "y": 3.8 },

                { "matrix": [4, 0], "x": 2, "y": 4.15 },
                { "matrix": [4, 1], "x": 3, "y": 4 },
                { "matrix": [4, 2], "x": 4, "y": 4.15 },
                { "matrix": [4, 3], "x": 5.25, "y": 4.3 },
                { "matrix": [4, 4], "x": 6.25, "y": 4.25, "h": 1.5 },

                { "matrix": [9, 4], "x": 7.75, "y": 4.25, "h": 1.5 },
                { "matrix": [9, 3], "x": 8.75, "y": 4.3 },
                { "matrix": [9, 2], "x": 10, "y": 4.15 },
                { "matrix": [9, 1], "x": 11, "y": 4 },
                { "matrix": [9, 0], "x": 12, "y": 4.15 }
            ]
        }
    }
}<|MERGE_RESOLUTION|>--- conflicted
+++ resolved
@@ -1,45 +1,19 @@
 {
-    "keyboard_name": "Kimiko Rev1",
+    "keyboard_name": "Kimiko",
     "manufacturer": "Keycapsss",
     "url": "https://keycapsss.com",
-    "maintainer": "BenRoe",
+    "maintainer": "@ben_roe Keycapsss",
     "usb": {
         "vid": "0x7983",
         "pid": "0x4B69",
-        "device_version": "1.0.0"
+        "device_version": "0.0.1"
     },
     "matrix_pins": {
         "cols": ["F6", "F7", "B1", "B3", "B2", "B6"],
         "rows": ["C6", "D7", "E6", "B4", "B5"]
     },
     "diode_direction": "COL2ROW",
-    "features": {
-        "mousekey": true,
-        "oled": true,
-        "extrakey": true,
-        "encoder": true,
-        "nkro": true
-    },
-    "build": {
-        "lto": true
-    },
     "encoder": {
-<<<<<<< HEAD
-        "rotary": [{ "pin_a": "F4", "pin_b": "F5" }]
-    },
-    "split": {
-        "enabled": true,
-        "soft_serial_pin": "D2",
-        "matrix_pins": {
-            "right": {
-                "cols": ["F6", "F7", "B1", "B3", "B2", "B6"],
-                "rows": ["C6", "D7", "E6", "B4", "B5"]
-            }
-        },
-        "encoder": {
-            "right": {
-                "rotary": [{ "pin_a": "F5", "pin_b": "F4" }]
-=======
         "rotary": [
             {"pin_a": "F5", "pin_b": "F4"}
         ]
@@ -51,7 +25,6 @@
                 "rotary": [
                     {"pin_a": "F4", "pin_b": "F5"}
                 ]
->>>>>>> 9874d78d
             }
         }
     },
@@ -62,79 +35,80 @@
     "ws2812": {
         "pin": "D3"
     },
-    "development_board": "promicro",
+    "processor": "atmega32u4",
+    "bootloader": "atmel-dfu",
     "layouts": {
         "LAYOUT": {
             "layout": [
-                { "matrix": [0, 0], "x": 0, "y": 0.8 },
-                { "matrix": [0, 1], "x": 1, "y": 0.8 },
-                { "matrix": [0, 2], "x": 2, "y": 0.15 },
-                { "matrix": [0, 3], "x": 3, "y": 0 },
-                { "matrix": [0, 4], "x": 4, "y": 0.15 },
-                { "matrix": [0, 5], "x": 5, "y": 0.3 },
+                {"matrix": [0, 0], "x": 0, "y": 0.8},
+                {"matrix": [0, 1], "x": 1, "y": 0.8},
+                {"matrix": [0, 2], "x": 2, "y": 0.15},
+                {"matrix": [0, 3], "x": 3, "y": 0},
+                {"matrix": [0, 4], "x": 4, "y": 0.15},
+                {"matrix": [0, 5], "x": 5, "y": 0.3},
 
-                { "matrix": [5, 5], "x": 9, "y": 0.3 },
-                { "matrix": [5, 4], "x": 10, "y": 0.15 },
-                { "matrix": [5, 3], "x": 11, "y": 0 },
-                { "matrix": [5, 2], "x": 12, "y": 0.15 },
-                { "matrix": [5, 1], "x": 13, "y": 0.8 },
-                { "matrix": [5, 0], "x": 14, "y": 0.8 },
+                {"matrix": [5, 5], "x": 9, "y": 0.3},
+                {"matrix": [5, 4], "x": 10, "y": 0.15},
+                {"matrix": [5, 3], "x": 11, "y": 0},
+                {"matrix": [5, 2], "x": 12, "y": 0.15},
+                {"matrix": [5, 1], "x": 13, "y": 0.8},
+                {"matrix": [5, 0], "x": 14, "y": 0.8},
 
-                { "matrix": [1, 0], "x": 0, "y": 1.8 },
-                { "matrix": [1, 1], "x": 1, "y": 1.8 },
-                { "matrix": [1, 2], "x": 2, "y": 1.15 },
-                { "matrix": [1, 3], "x": 3, "y": 1 },
-                { "matrix": [1, 4], "x": 4, "y": 1.15 },
-                { "matrix": [1, 5], "x": 5, "y": 1.3 },
+                {"matrix": [1, 0], "x": 0, "y": 1.8},
+                {"matrix": [1, 1], "x": 1, "y": 1.8},
+                {"matrix": [1, 2], "x": 2, "y": 1.15},
+                {"matrix": [1, 3], "x": 3, "y": 1},
+                {"matrix": [1, 4], "x": 4, "y": 1.15},
+                {"matrix": [1, 5], "x": 5, "y": 1.3},
 
-                { "matrix": [6, 5], "x": 9, "y": 1.3 },
-                { "matrix": [6, 4], "x": 10, "y": 1.15 },
-                { "matrix": [6, 3], "x": 11, "y": 1 },
-                { "matrix": [6, 2], "x": 12, "y": 1.15 },
-                { "matrix": [6, 1], "x": 13, "y": 1.8 },
-                { "matrix": [6, 0], "x": 14, "y": 1.8 },
+                {"matrix": [6, 5], "x": 9, "y": 1.3},
+                {"matrix": [6, 4], "x": 10, "y": 1.15},
+                {"matrix": [6, 3], "x": 11, "y": 1},
+                {"matrix": [6, 2], "x": 12, "y": 1.15},
+                {"matrix": [6, 1], "x": 13, "y": 1.8},
+                {"matrix": [6, 0], "x": 14, "y": 1.8},
 
-                { "matrix": [2, 0], "x": 0, "y": 2.8 },
-                { "matrix": [2, 1], "x": 1, "y": 2.8 },
-                { "matrix": [2, 2], "x": 2, "y": 2.15 },
-                { "matrix": [2, 3], "x": 3, "y": 2 },
-                { "matrix": [2, 4], "x": 4, "y": 2.15 },
-                { "matrix": [2, 5], "x": 5, "y": 2.3 },
+                {"matrix": [2, 0], "x": 0, "y": 2.8},
+                {"matrix": [2, 1], "x": 1, "y": 2.8},
+                {"matrix": [2, 2], "x": 2, "y": 2.15},
+                {"matrix": [2, 3], "x": 3, "y": 2},
+                {"matrix": [2, 4], "x": 4, "y": 2.15},
+                {"matrix": [2, 5], "x": 5, "y": 2.3},
 
-                { "matrix": [7, 5], "x": 9, "y": 2.3 },
-                { "matrix": [7, 4], "x": 10, "y": 2.15 },
-                { "matrix": [7, 3], "x": 11, "y": 2 },
-                { "matrix": [7, 2], "x": 12, "y": 2.15 },
-                { "matrix": [7, 1], "x": 13, "y": 2.8 },
-                { "matrix": [7, 0], "x": 14, "y": 2.8 },
+                {"matrix": [7, 5], "x": 9, "y": 2.3},
+                {"matrix": [7, 4], "x": 10, "y": 2.15},
+                {"matrix": [7, 3], "x": 11, "y": 2},
+                {"matrix": [7, 2], "x": 12, "y": 2.15},
+                {"matrix": [7, 1], "x": 13, "y": 2.8},
+                {"matrix": [7, 0], "x": 14, "y": 2.8},
 
-                { "matrix": [3, 0], "x": 0, "y": 3.8 },
-                { "matrix": [3, 1], "x": 1, "y": 3.8 },
-                { "matrix": [3, 2], "x": 2, "y": 3.15 },
-                { "matrix": [3, 3], "x": 3, "y": 3 },
-                { "matrix": [3, 4], "x": 4, "y": 3.15 },
-                { "matrix": [3, 5], "x": 5, "y": 3.3 },
-                { "matrix": [4, 5], "x": 6.25, "y": 3.3 },
+                {"matrix": [3, 0], "x": 0, "y": 3.8},
+                {"matrix": [3, 1], "x": 1, "y": 3.8},
+                {"matrix": [3, 2], "x": 2, "y": 3.15},
+                {"matrix": [3, 3], "x": 3, "y": 3},
+                {"matrix": [3, 4], "x": 4, "y": 3.15},
+                {"matrix": [3, 5], "x": 5, "y": 3.3},
+                {"matrix": [4, 5], "x": 6.25, "y": 3.3},
 
-                { "matrix": [9, 5], "x": 7.75, "y": 3.3 },
-                { "matrix": [8, 5], "x": 9, "y": 3.3 },
-                { "matrix": [8, 4], "x": 10, "y": 3.15 },
-                { "matrix": [8, 3], "x": 11, "y": 3 },
-                { "matrix": [8, 2], "x": 12, "y": 3.15 },
-                { "matrix": [8, 1], "x": 13, "y": 3.8 },
-                { "matrix": [8, 0], "x": 14, "y": 3.8 },
+                {"matrix": [9, 5], "x": 7.75, "y": 3.3},
+                {"matrix": [8, 5], "x": 9, "y": 3.3},
+                {"matrix": [8, 4], "x": 10, "y": 3.15},
+                {"matrix": [8, 3], "x": 11, "y": 3},
+                {"matrix": [8, 2], "x": 12, "y": 3.15},
+                {"matrix": [8, 1], "x": 13, "y": 3.8},
+                {"matrix": [8, 0], "x": 14, "y": 3.8},
 
-                { "matrix": [4, 0], "x": 2, "y": 4.15 },
-                { "matrix": [4, 1], "x": 3, "y": 4 },
-                { "matrix": [4, 2], "x": 4, "y": 4.15 },
-                { "matrix": [4, 3], "x": 5.25, "y": 4.3 },
-                { "matrix": [4, 4], "x": 6.25, "y": 4.25, "h": 1.5 },
+                {"matrix": [4, 0], "x": 2, "y": 4.15},
+                {"matrix": [4, 1], "x": 3, "y": 4},
+                {"matrix": [4, 2], "x": 4, "y": 4.15},
+                {"matrix": [4, 3], "x": 5.25, "y": 4.3},
+                {"matrix": [4, 4], "x": 6.25, "y": 4.25, "h": 1.5},
 
-                { "matrix": [9, 4], "x": 7.75, "y": 4.25, "h": 1.5 },
-                { "matrix": [9, 3], "x": 8.75, "y": 4.3 },
-                { "matrix": [9, 2], "x": 10, "y": 4.15 },
-                { "matrix": [9, 1], "x": 11, "y": 4 },
-                { "matrix": [9, 0], "x": 12, "y": 4.15 }
+                {"matrix": [9, 4], "x": 7.75, "y": 4.25, "h": 1.5},
+                {"matrix": [9, 3], "x": 8.75, "y": 4.3},
+                {"matrix": [9, 2], "x": 10, "y": 4.15},
+                {"matrix": [9, 1], "x": 11, "y": 4},
+                {"matrix": [9, 0], "x": 12, "y": 4.15}
             ]
         }
     }
