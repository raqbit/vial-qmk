/* Copyright 2017 Jason Williams (Wilba)
 *
 * This program is free software: you can redistribute it and/or modify
 * it under the terms of the GNU General Public License as published by
 * the Free Software Foundation, either version 2 of the License, or
 * (at your option) any later version.
 *
 * This program is distributed in the hope that it will be useful,
 * but WITHOUT ANY WARRANTY; without even the implied warranty of
 * MERCHANTABILITY or FITNESS FOR A PARTICULAR PURPOSE.  See the
 * GNU General Public License for more details.
 *
 * You should have received a copy of the GNU General Public License
 * along with this program.  If not, see <http://www.gnu.org/licenses/>.
 */

#include "keymap.h" // to get keymaps[][][]
#include "eeprom.h"
#include "progmem.h" // to read default from flash
#include "quantum.h" // for send_string()
#include "dynamic_keymap.h"
#include "via.h" // for default VIA_EEPROM_ADDR_END
#include <string.h>

#ifdef VIA_ENABLE
#    include "via.h" // for VIA_EEPROM_CONFIG_END
#    define DYNAMIC_KEYMAP_EEPROM_START (VIA_EEPROM_CONFIG_END)
#else
#    define DYNAMIC_KEYMAP_EEPROM_START (EECONFIG_SIZE)
#endif

#ifdef VIAL_ENABLE
#include "vial.h"
#endif

#ifdef ENCODER_ENABLE
#    include "encoder.h"
#else
#    define NUM_ENCODERS 0
#endif

_Static_assert(DYNAMIC_KEYMAP_MACRO_COUNT+MACRO00 < USER00, "DYNAMIC_KEYMAP_MACRO_COUNT too big.");

#ifndef TOTAL_EEPROM_BYTE_COUNT
#    error Unknown total EEPROM size. Cannot derive maximum for dynamic keymaps.
#endif

#ifndef DYNAMIC_KEYMAP_EEPROM_MAX_ADDR
#    define DYNAMIC_KEYMAP_EEPROM_MAX_ADDR (TOTAL_EEPROM_BYTE_COUNT - 1)
#endif

#if DYNAMIC_KEYMAP_EEPROM_MAX_ADDR > (TOTAL_EEPROM_BYTE_COUNT - 1)
#    pragma message STR(DYNAMIC_KEYMAP_EEPROM_MAX_ADDR) " > " STR((TOTAL_EEPROM_BYTE_COUNT - 1))
#    error DYNAMIC_KEYMAP_EEPROM_MAX_ADDR is configured to use more space than what is available for the selected EEPROM driver
#endif

// Due to usage of uint16_t check for max 65535
#if DYNAMIC_KEYMAP_EEPROM_MAX_ADDR > 65535
#    pragma message STR(DYNAMIC_KEYMAP_EEPROM_MAX_ADDR) " > 65535"
#    error DYNAMIC_KEYMAP_EEPROM_MAX_ADDR must be less than 65536
#endif

// If DYNAMIC_KEYMAP_EEPROM_ADDR not explicitly defined in config.h,
#ifndef DYNAMIC_KEYMAP_EEPROM_ADDR
#    define DYNAMIC_KEYMAP_EEPROM_ADDR DYNAMIC_KEYMAP_EEPROM_START
#endif

// Encoders are located right after the dynamic keymap
#define VIAL_ENCODERS_EEPROM_ADDR (DYNAMIC_KEYMAP_EEPROM_ADDR + (DYNAMIC_KEYMAP_LAYER_COUNT * MATRIX_ROWS * MATRIX_COLS * 2))
#define DYNAMIC_KEYMAP_ENCODER_EEPROM_ADDR VIAL_ENCODERS_EEPROM_ADDR

#define VIAL_ENCODERS_SIZE (NUM_ENCODERS * DYNAMIC_KEYMAP_LAYER_COUNT * 2 * 2)

// QMK settings area is just past encoders
#define VIAL_QMK_SETTINGS_EEPROM_ADDR (VIAL_ENCODERS_EEPROM_ADDR + VIAL_ENCODERS_SIZE)

#ifdef QMK_SETTINGS
#include "qmk_settings.h"
#define VIAL_QMK_SETTINGS_SIZE (sizeof(qmk_settings_t))
#else
#define VIAL_QMK_SETTINGS_SIZE 0
#endif

// Tap-dance
#define VIAL_TAP_DANCE_EEPROM_ADDR (VIAL_QMK_SETTINGS_EEPROM_ADDR + VIAL_QMK_SETTINGS_SIZE)

#ifdef VIAL_TAP_DANCE_ENABLE
#define VIAL_TAP_DANCE_SIZE (sizeof(vial_tap_dance_entry_t) * VIAL_TAP_DANCE_ENTRIES)
#else
#define VIAL_TAP_DANCE_SIZE 0
#endif

// Combos
#define VIAL_COMBO_EEPROM_ADDR (VIAL_TAP_DANCE_EEPROM_ADDR + VIAL_TAP_DANCE_SIZE)

#ifdef VIAL_COMBO_ENABLE
#define VIAL_COMBO_SIZE (sizeof(vial_combo_entry_t) * VIAL_COMBO_ENTRIES)
#else
#define VIAL_COMBO_SIZE 0
#endif

// Key overrides
#define VIAL_KEY_OVERRIDE_EEPROM_ADDR (VIAL_COMBO_EEPROM_ADDR + VIAL_COMBO_SIZE)

#ifdef VIAL_KEY_OVERRIDE_ENABLE
#define VIAL_KEY_OVERRIDE_SIZE (sizeof(vial_key_override_entry_t) * VIAL_KEY_OVERRIDE_ENTRIES)
#else
#define VIAL_KEY_OVERRIDE_SIZE 0
#endif

// Dynamic macro
#ifndef DYNAMIC_KEYMAP_MACRO_EEPROM_ADDR
#    define DYNAMIC_KEYMAP_MACRO_EEPROM_ADDR (VIAL_KEY_OVERRIDE_EEPROM_ADDR + VIAL_KEY_OVERRIDE_SIZE)
#endif

// Sanity check that dynamic keymaps fit in available EEPROM
// If there's not 100 bytes available for macros, then something is wrong.
// The keyboard should override DYNAMIC_KEYMAP_LAYER_COUNT to reduce it,
// or DYNAMIC_KEYMAP_EEPROM_MAX_ADDR to increase it, *only if* the microcontroller has
// more than the default.
_Static_assert(DYNAMIC_KEYMAP_EEPROM_MAX_ADDR >= DYNAMIC_KEYMAP_MACRO_EEPROM_ADDR + 100, "Dynamic keymaps are configured to use more EEPROM than is available.");

// Dynamic macros are stored after the keymaps and use what is available
// up to and including DYNAMIC_KEYMAP_EEPROM_MAX_ADDR.
#ifndef DYNAMIC_KEYMAP_MACRO_EEPROM_SIZE
#    define DYNAMIC_KEYMAP_MACRO_EEPROM_SIZE (DYNAMIC_KEYMAP_EEPROM_MAX_ADDR - DYNAMIC_KEYMAP_MACRO_EEPROM_ADDR + 1)
#endif

#ifndef DYNAMIC_KEYMAP_MACRO_DELAY
#    define DYNAMIC_KEYMAP_MACRO_DELAY TAP_CODE_DELAY
#endif

uint8_t dynamic_keymap_get_layer_count(void) {
    return DYNAMIC_KEYMAP_LAYER_COUNT;
}

void *dynamic_keymap_key_to_eeprom_address(uint8_t layer, uint8_t row, uint8_t column) {
    // TODO: optimize this with some left shifts
    return ((void *)DYNAMIC_KEYMAP_EEPROM_ADDR) + (layer * MATRIX_ROWS * MATRIX_COLS * 2) + (row * MATRIX_COLS * 2) + (column * 2);
}

uint16_t dynamic_keymap_get_keycode(uint8_t layer, uint8_t row, uint8_t column) {
    if (layer >= DYNAMIC_KEYMAP_LAYER_COUNT || row >= MATRIX_ROWS || column >= MATRIX_COLS) return KC_NO;
    void *address = dynamic_keymap_key_to_eeprom_address(layer, row, column);
    // Big endian, so we can read/write EEPROM directly from host if we want
    uint16_t keycode = eeprom_read_byte(address) << 8;
    keycode |= eeprom_read_byte(address + 1);
    return keycode;
}

void dynamic_keymap_set_keycode(uint8_t layer, uint8_t row, uint8_t column, uint16_t keycode) {
    if (layer >= DYNAMIC_KEYMAP_LAYER_COUNT || row >= MATRIX_ROWS || column >= MATRIX_COLS) return;
    void *address = dynamic_keymap_key_to_eeprom_address(layer, row, column);
    // Big endian, so we can read/write EEPROM directly from host if we want
    eeprom_update_byte(address, (uint8_t)(keycode >> 8));
    eeprom_update_byte(address + 1, (uint8_t)(keycode & 0xFF));
}

#ifdef ENCODER_MAP_ENABLE
void *dynamic_keymap_encoder_to_eeprom_address(uint8_t layer, uint8_t encoder_id) {
    return ((void *)DYNAMIC_KEYMAP_ENCODER_EEPROM_ADDR) + (layer * NUM_ENCODERS * 2 * 2) + (encoder_id * 2 * 2);
}

uint16_t dynamic_keymap_get_encoder(uint8_t layer, uint8_t encoder_id, bool clockwise) {
    if (layer >= DYNAMIC_KEYMAP_LAYER_COUNT || encoder_id >= NUM_ENCODERS) return KC_NO;
    void *address = dynamic_keymap_encoder_to_eeprom_address(layer, encoder_id);
    // Big endian, so we can read/write EEPROM directly from host if we want
    uint16_t keycode = ((uint16_t)eeprom_read_byte(address + (clockwise ? 0 : 2))) << 8;
    keycode |= eeprom_read_byte(address + (clockwise ? 0 : 2) + 1);
    return keycode;
}

void dynamic_keymap_set_encoder(uint8_t layer, uint8_t encoder_id, bool clockwise, uint16_t keycode) {
    if (layer >= DYNAMIC_KEYMAP_LAYER_COUNT || encoder_id >= NUM_ENCODERS) return;
    void *address = dynamic_keymap_encoder_to_eeprom_address(layer, encoder_id);
    // Big endian, so we can read/write EEPROM directly from host if we want
    eeprom_update_byte(address + (clockwise ? 0 : 2), (uint8_t)(keycode >> 8));
    eeprom_update_byte(address + (clockwise ? 0 : 2) + 1, (uint8_t)(keycode & 0xFF));
}
#endif // ENCODER_MAP_ENABLE

#ifdef QMK_SETTINGS
uint8_t dynamic_keymap_get_qmk_settings(uint16_t offset) {
    if (offset >= VIAL_QMK_SETTINGS_SIZE)
        return 0;

    void *address = (void*)(VIAL_QMK_SETTINGS_EEPROM_ADDR + offset);
    return eeprom_read_byte(address);
}

void dynamic_keymap_set_qmk_settings(uint16_t offset, uint8_t value) {
    if (offset >= VIAL_QMK_SETTINGS_SIZE)
        return;

    void *address = (void*)(VIAL_QMK_SETTINGS_EEPROM_ADDR + offset);
    eeprom_update_byte(address, value);
}
#endif

#ifdef VIAL_TAP_DANCE_ENABLE
int dynamic_keymap_get_tap_dance(uint8_t index, vial_tap_dance_entry_t *entry) {
    if (index >= VIAL_TAP_DANCE_ENTRIES)
        return -1;

    void *address = (void*)(VIAL_TAP_DANCE_EEPROM_ADDR + index * sizeof(vial_tap_dance_entry_t));
    eeprom_read_block(entry, address, sizeof(vial_tap_dance_entry_t));

    return 0;
}

int dynamic_keymap_set_tap_dance(uint8_t index, const vial_tap_dance_entry_t *entry) {
    if (index >= VIAL_TAP_DANCE_ENTRIES)
        return -1;

    void *address = (void*)(VIAL_TAP_DANCE_EEPROM_ADDR + index * sizeof(vial_tap_dance_entry_t));
    eeprom_write_block(entry, address, sizeof(vial_tap_dance_entry_t));

    return 0;
}
#endif

#ifdef VIAL_COMBO_ENABLE
int dynamic_keymap_get_combo(uint8_t index, vial_combo_entry_t *entry) {
    if (index >= VIAL_COMBO_ENTRIES)
        return -1;

    void *address = (void*)(VIAL_COMBO_EEPROM_ADDR + index * sizeof(vial_combo_entry_t));
    eeprom_read_block(entry, address, sizeof(vial_combo_entry_t));

    return 0;
}

int dynamic_keymap_set_combo(uint8_t index, const vial_combo_entry_t *entry) {
    if (index >= VIAL_COMBO_ENTRIES)
        return -1;

    void *address = (void*)(VIAL_COMBO_EEPROM_ADDR + index * sizeof(vial_combo_entry_t));
    eeprom_write_block(entry, address, sizeof(vial_combo_entry_t));

    return 0;
}
#endif

#ifdef VIAL_KEY_OVERRIDE_ENABLE
int dynamic_keymap_get_key_override(uint8_t index, vial_key_override_entry_t *entry) {
    if (index >= VIAL_KEY_OVERRIDE_ENTRIES)
        return -1;

    void *address = (void*)(VIAL_KEY_OVERRIDE_EEPROM_ADDR + index * sizeof(vial_key_override_entry_t));
    eeprom_read_block(entry, address, sizeof(vial_key_override_entry_t));

    return 0;
}

int dynamic_keymap_set_key_override(uint8_t index, const vial_key_override_entry_t *entry) {
    if (index >= VIAL_KEY_OVERRIDE_ENTRIES)
        return -1;

    void *address = (void*)(VIAL_KEY_OVERRIDE_EEPROM_ADDR + index * sizeof(vial_key_override_entry_t));
    eeprom_write_block(entry, address, sizeof(vial_key_override_entry_t));

    return 0;
}
#endif

void dynamic_keymap_reset(void) {
#ifdef VIAL_ENABLE
    /* temporarily unlock the keyboard so we can set hardcoded QK_BOOT keycode */
    int vial_unlocked_prev = vial_unlocked;
    vial_unlocked = 1;
#endif

    // Reset the keymaps in EEPROM to what is in flash.
    for (int layer = 0; layer < DYNAMIC_KEYMAP_LAYER_COUNT; layer++) {
        for (int row = 0; row < MATRIX_ROWS; row++) {
            for (int column = 0; column < MATRIX_COLS; column++) {
                if (layer < keymap_layer_count()) {
                    dynamic_keymap_set_keycode(layer, row, column, keycode_at_keymap_location_raw(layer, row, column));
                } else {
                    dynamic_keymap_set_keycode(layer, row, column, KC_TRANSPARENT);
                }
            }
        }
#ifdef ENCODER_MAP_ENABLE
        for (int encoder = 0; encoder < NUM_ENCODERS; encoder++) {
            if (layer < encodermap_layer_count()) {
                dynamic_keymap_set_encoder(layer, encoder, true, keycode_at_encodermap_location_raw(layer, encoder, true));
                dynamic_keymap_set_encoder(layer, encoder, false, keycode_at_encodermap_location_raw(layer, encoder, false));
            } else {
                dynamic_keymap_set_encoder(layer, encoder, true, KC_TRANSPARENT);
                dynamic_keymap_set_encoder(layer, encoder, false, KC_TRANSPARENT);
            }
        }
#endif // ENCODER_MAP_ENABLE
    }

#ifdef QMK_SETTINGS
    qmk_settings_reset();
#endif

#ifdef VIAL_TAP_DANCE_ENABLE
    vial_tap_dance_entry_t td = { KC_NO, KC_NO, KC_NO, KC_NO, TAPPING_TERM };
    for (size_t i = 0; i < VIAL_TAP_DANCE_ENTRIES; ++i) {
        dynamic_keymap_set_tap_dance(i, &td);
    }
#endif

#ifdef VIAL_COMBO_ENABLE
    vial_combo_entry_t combo = { 0 };
    for (size_t i = 0; i < VIAL_COMBO_ENTRIES; ++i)
        dynamic_keymap_set_combo(i, &combo);
#endif

#ifdef VIAL_KEY_OVERRIDE_ENABLE
    vial_key_override_entry_t ko = { 0 };
    ko.layers = ~0;
    ko.options = vial_ko_option_activation_negative_mod_up | vial_ko_option_activation_required_mod_down | vial_ko_option_activation_trigger_down;
    for (size_t i = 0; i < VIAL_KEY_OVERRIDE_ENTRIES; ++i)
        dynamic_keymap_set_key_override(i, &ko);
#endif

#ifdef VIAL_ENABLE
    /* re-lock the keyboard */
    vial_unlocked = vial_unlocked_prev;
#endif
}

void dynamic_keymap_get_buffer(uint16_t offset, uint16_t size, uint8_t *data) {
    uint16_t dynamic_keymap_eeprom_size = DYNAMIC_KEYMAP_LAYER_COUNT * MATRIX_ROWS * MATRIX_COLS * 2;
    void *   source                     = (void *)(DYNAMIC_KEYMAP_EEPROM_ADDR + offset);
    uint8_t *target                     = data;
    for (uint16_t i = 0; i < size; i++) {
        if (offset + i < dynamic_keymap_eeprom_size) {
            *target = eeprom_read_byte(source);
        } else {
            *target = 0x00;
        }
        source++;
        target++;
    }
}

void dynamic_keymap_set_buffer(uint16_t offset, uint16_t size, uint8_t *data) {
    uint16_t dynamic_keymap_eeprom_size = DYNAMIC_KEYMAP_LAYER_COUNT * MATRIX_ROWS * MATRIX_COLS * 2;
    void *   target                     = (void *)(DYNAMIC_KEYMAP_EEPROM_ADDR + offset);
    uint8_t *source                     = data;

#ifdef VIAL_ENABLE
    /* ensure the writes are bounded */
    if (offset >= dynamic_keymap_eeprom_size || dynamic_keymap_eeprom_size - offset < size)
        return;

#ifndef VIAL_INSECURE
    /* Check whether it is trying to send a QK_BOOT keycode; only allow setting these if unlocked */
    if (!vial_unlocked) {
        /* how much of the input array we'll have to check in the loop */
        uint16_t chk_offset = 0;
        uint16_t chk_sz = size;

        /* initial byte misaligned -- this means the first keycode will be a combination of existing and new data */
        if (offset % 2 != 0) {
            uint16_t kc = (eeprom_read_byte((uint8_t*)target - 1) << 8) | data[0];
            if (kc == QK_BOOT)
                data[0] = 0xFF;

            /* no longer have to check the first byte */
            chk_offset += 1;
        }

        /* final byte misaligned -- this means the last keycode will be a combination of new and existing data */
        if ((offset + size) % 2 != 0) {
            uint16_t kc = (data[size - 1] << 8) | eeprom_read_byte((uint8_t*)target + size);
            if (kc == QK_BOOT)
                data[size - 1] = 0xFF;

            /* no longer have to check the last byte */
            chk_sz -= 1;
        }

        /* check the entire array, replace any instances of QK_BOOT with invalid keycode 0xFFFF */
        for (uint16_t i = chk_offset; i < chk_sz; i += 2) {
            uint16_t kc = (data[i] << 8) | data[i + 1];
            if (kc == QK_BOOT) {
                data[i] = 0xFF;
                data[i + 1] = 0xFF;
            }
        }
    }
#endif
#endif

    for (uint16_t i = 0; i < size; i++) {
        if (offset + i < dynamic_keymap_eeprom_size) {
            eeprom_update_byte(target, *source);
        }
        source++;
        target++;
    }
}

<<<<<<< HEAD
extern uint16_t g_vial_magic_keycode_override;

// This overrides the one in quantum/keymap_common.c
uint16_t keymap_key_to_keycode(uint8_t layer, keypos_t key) {
#ifdef VIAL_ENABLE
    /* Disable any keycode processing while unlocking */
    if (vial_unlock_in_progress)
        return KC_NO;

    if (key.row == VIAL_MATRIX_MAGIC && key.col == VIAL_MATRIX_MAGIC)
        return g_vial_magic_keycode_override;
#endif

    if (layer < DYNAMIC_KEYMAP_LAYER_COUNT && key.row < MATRIX_ROWS && key.col < MATRIX_COLS) {
        return dynamic_keymap_get_keycode(layer, key.row, key.col);
=======
uint16_t keycode_at_keymap_location(uint8_t layer_num, uint8_t row, uint8_t column) {
    if (layer_num < DYNAMIC_KEYMAP_LAYER_COUNT && row < MATRIX_ROWS && column < MATRIX_COLS) {
        return dynamic_keymap_get_keycode(layer_num, row, column);
>>>>>>> a5e73904
    }
    return KC_NO;
}

#ifdef ENCODER_MAP_ENABLE
uint16_t keycode_at_encodermap_location(uint8_t layer_num, uint8_t encoder_idx, bool clockwise) {
    if (layer_num < DYNAMIC_KEYMAP_LAYER_COUNT && encoder_idx < NUM_ENCODERS) {
        return dynamic_keymap_get_encoder(layer_num, encoder_idx, clockwise);
    }
    return KC_NO;
}
#endif // ENCODER_MAP_ENABLE

uint8_t dynamic_keymap_macro_get_count(void) {
    return DYNAMIC_KEYMAP_MACRO_COUNT;
}

uint16_t dynamic_keymap_macro_get_buffer_size(void) {
    return DYNAMIC_KEYMAP_MACRO_EEPROM_SIZE;
}

void dynamic_keymap_macro_get_buffer(uint16_t offset, uint16_t size, uint8_t *data) {
    void *   source = (void *)(DYNAMIC_KEYMAP_MACRO_EEPROM_ADDR + offset);
    uint8_t *target = data;
    for (uint16_t i = 0; i < size; i++) {
        if (offset + i < DYNAMIC_KEYMAP_MACRO_EEPROM_SIZE) {
            *target = eeprom_read_byte(source);
        } else {
            *target = 0x00;
        }
        source++;
        target++;
    }
}

void dynamic_keymap_macro_set_buffer(uint16_t offset, uint16_t size, uint8_t *data) {
    void *   target = (void *)(DYNAMIC_KEYMAP_MACRO_EEPROM_ADDR + offset);
    uint8_t *source = data;
    for (uint16_t i = 0; i < size; i++) {
        if (offset + i < DYNAMIC_KEYMAP_MACRO_EEPROM_SIZE) {
            eeprom_update_byte(target, *source);
        }
        source++;
        target++;
    }
}

void dynamic_keymap_macro_reset(void) {
    void *p   = (void *)(DYNAMIC_KEYMAP_MACRO_EEPROM_ADDR);
    void *end = (void *)(DYNAMIC_KEYMAP_MACRO_EEPROM_ADDR + DYNAMIC_KEYMAP_MACRO_EEPROM_SIZE);
    while (p != end) {
        eeprom_update_byte(p, 0);
        ++p;
    }
}

static uint16_t decode_keycode(uint16_t kc) {
    /* map 0xFF01 => 0x0100; 0xFF02 => 0x0200, etc */
    if (kc > 0xFF00)
        return (kc & 0xFF) << 8;
    return kc;
}

void dynamic_keymap_macro_send(uint8_t id) {
    if (id >= DYNAMIC_KEYMAP_MACRO_COUNT) {
        return;
    }

    // Check the last byte of the buffer.
    // If it's not zero, then we are in the middle
    // of buffer writing, possibly an aborted buffer
    // write. So do nothing.
    void *p = (void *)(DYNAMIC_KEYMAP_MACRO_EEPROM_ADDR + DYNAMIC_KEYMAP_MACRO_EEPROM_SIZE - 1);
    if (eeprom_read_byte(p) != 0) {
        return;
    }

    // Skip N null characters
    // p will then point to the Nth macro
    p         = (void *)(DYNAMIC_KEYMAP_MACRO_EEPROM_ADDR);
    void *end = (void *)(DYNAMIC_KEYMAP_MACRO_EEPROM_ADDR + DYNAMIC_KEYMAP_MACRO_EEPROM_SIZE);
    while (id > 0) {
        // If we are past the end of the buffer, then there is
        // no Nth macro in the buffer.
        if (p == end) {
            return;
        }
        if (eeprom_read_byte(p) == 0) {
            --id;
        }
        ++p;
    }

    // Send the macro string by making a temporary string.
    char data[8] = {0};
    // We already checked there was a null at the end of
    // the buffer, so this cannot go past the end
    while (1) {
        data[0] = eeprom_read_byte(p++);
        data[1] = 0;
        // Stop at the null terminator of this macro string
        if (data[0] == 0) {
            break;
        }
        if (data[0] == SS_QMK_PREFIX) {
<<<<<<< HEAD
            // If the char is magic, process it as indicated by the next character
            // (tap, down, up, delay)
            data[1] = eeprom_read_byte(p++);
            if (data[1] == 0)
                break;
            if (data[1] == SS_TAP_CODE || data[1] == SS_DOWN_CODE || data[1] == SS_UP_CODE) {
                // For tap, down, up, just stuff it into the array and send_string it
                data[2] = eeprom_read_byte(p++);
                if (data[2] != 0)
                    send_string(data);
            } else if (data[1] == VIAL_MACRO_EXT_TAP || data[1] == VIAL_MACRO_EXT_DOWN || data[1] == VIAL_MACRO_EXT_UP) {
                data[2] = eeprom_read_byte(p++);
                if (data[2] != 0) {
                    data[3] = eeprom_read_byte(p++);
                    if (data[3] != 0) {
                        uint16_t kc;
                        memcpy(&kc, &data[2], sizeof(kc));
                        kc = decode_keycode(kc);
                        switch (data[1]) {
                        case VIAL_MACRO_EXT_TAP:
                            vial_keycode_tap(kc);
                            break;
                        case VIAL_MACRO_EXT_DOWN:
                            vial_keycode_down(kc);
                            break;
                        case VIAL_MACRO_EXT_UP:
                            vial_keycode_up(kc);
                            break;
                        }
                    }
                }
            } else if (data[1] == SS_DELAY_CODE) {
                // For delay, decode the delay and wait_ms for that amount
                uint8_t d0 = eeprom_read_byte(p++);
                uint8_t d1 = eeprom_read_byte(p++);
                if (d0 == 0 || d1 == 0)
                    break;
                // we cannot use 0 for these, need to subtract 1 and use 255 instead of 256 for delay calculation
                int ms = (d0 - 1) + (d1 - 1) * 255;
                while (ms--) wait_ms(1);
=======
            // Get the code
            data[1] = eeprom_read_byte(p++);
            // Unexpected null, abort.
            if (data[1] == 0) {
                return;
            }
            if (data[1] == SS_TAP_CODE || data[1] == SS_DOWN_CODE || data[1] == SS_UP_CODE) {
                // Get the keycode
                data[2] = eeprom_read_byte(p++);
                // Unexpected null, abort.
                if (data[2] == 0) {
                    return;
                }
                // Null terminate
                data[3] = 0;
            } else if (data[1] == SS_DELAY_CODE) {
                // Get the number and '|'
                // At most this is 4 digits plus '|'
                uint8_t i = 2;
                while (1) {
                    data[i] = eeprom_read_byte(p++);
                    // Unexpected null, abort
                    if (data[i] == 0) {
                        return;
                    }
                    // Found '|', send it
                    if (data[i] == '|') {
                        data[i + 1] = 0;
                        break;
                    }
                    // If haven't found '|' by i==6 then
                    // number too big, abort
                    if (i == 6) {
                        return;
                    }
                    ++i;
                }
>>>>>>> a5e73904
            }
        } else {
            // If the char wasn't magic, just send it
            send_string_with_delay(data, DYNAMIC_KEYMAP_MACRO_DELAY);
        }
    }
}<|MERGE_RESOLUTION|>--- conflicted
+++ resolved
@@ -39,8 +39,6 @@
 #    define NUM_ENCODERS 0
 #endif
 
-_Static_assert(DYNAMIC_KEYMAP_MACRO_COUNT+MACRO00 < USER00, "DYNAMIC_KEYMAP_MACRO_COUNT too big.");
-
 #ifndef TOTAL_EEPROM_BYTE_COUNT
 #    error Unknown total EEPROM size. Cannot derive maximum for dynamic keymaps.
 #endif
@@ -398,27 +396,20 @@
     }
 }
 
-<<<<<<< HEAD
 extern uint16_t g_vial_magic_keycode_override;
 
-// This overrides the one in quantum/keymap_common.c
-uint16_t keymap_key_to_keycode(uint8_t layer, keypos_t key) {
+uint16_t keycode_at_keymap_location(uint8_t layer_num, uint8_t row, uint8_t column) {
 #ifdef VIAL_ENABLE
     /* Disable any keycode processing while unlocking */
     if (vial_unlock_in_progress)
         return KC_NO;
 
-    if (key.row == VIAL_MATRIX_MAGIC && key.col == VIAL_MATRIX_MAGIC)
+    if (row == VIAL_MATRIX_MAGIC && column == VIAL_MATRIX_MAGIC)
         return g_vial_magic_keycode_override;
 #endif
 
-    if (layer < DYNAMIC_KEYMAP_LAYER_COUNT && key.row < MATRIX_ROWS && key.col < MATRIX_COLS) {
-        return dynamic_keymap_get_keycode(layer, key.row, key.col);
-=======
-uint16_t keycode_at_keymap_location(uint8_t layer_num, uint8_t row, uint8_t column) {
     if (layer_num < DYNAMIC_KEYMAP_LAYER_COUNT && row < MATRIX_ROWS && column < MATRIX_COLS) {
         return dynamic_keymap_get_keycode(layer_num, row, column);
->>>>>>> a5e73904
     }
     return KC_NO;
 }
@@ -501,8 +492,9 @@
     p         = (void *)(DYNAMIC_KEYMAP_MACRO_EEPROM_ADDR);
     void *end = (void *)(DYNAMIC_KEYMAP_MACRO_EEPROM_ADDR + DYNAMIC_KEYMAP_MACRO_EEPROM_SIZE);
     while (id > 0) {
-        // If we are past the end of the buffer, then there is
-        // no Nth macro in the buffer.
+        // If we are past the end of the buffer, then the buffer
+        // contents are garbage, i.e. there were not DYNAMIC_KEYMAP_MACRO_COUNT
+        // nulls in the buffer.
         if (p == end) {
             return;
         }
@@ -512,8 +504,9 @@
         ++p;
     }
 
-    // Send the macro string by making a temporary string.
-    char data[8] = {0};
+    // Send the macro string one or three chars at a time
+    // by making temporary 1 or 3 char strings
+    char data[4] = {0, 0, 0, 0};
     // We already checked there was a null at the end of
     // the buffer, so this cannot go past the end
     while (1) {
@@ -524,7 +517,6 @@
             break;
         }
         if (data[0] == SS_QMK_PREFIX) {
-<<<<<<< HEAD
             // If the char is magic, process it as indicated by the next character
             // (tap, down, up, delay)
             data[1] = eeprom_read_byte(p++);
@@ -565,45 +557,6 @@
                 // we cannot use 0 for these, need to subtract 1 and use 255 instead of 256 for delay calculation
                 int ms = (d0 - 1) + (d1 - 1) * 255;
                 while (ms--) wait_ms(1);
-=======
-            // Get the code
-            data[1] = eeprom_read_byte(p++);
-            // Unexpected null, abort.
-            if (data[1] == 0) {
-                return;
-            }
-            if (data[1] == SS_TAP_CODE || data[1] == SS_DOWN_CODE || data[1] == SS_UP_CODE) {
-                // Get the keycode
-                data[2] = eeprom_read_byte(p++);
-                // Unexpected null, abort.
-                if (data[2] == 0) {
-                    return;
-                }
-                // Null terminate
-                data[3] = 0;
-            } else if (data[1] == SS_DELAY_CODE) {
-                // Get the number and '|'
-                // At most this is 4 digits plus '|'
-                uint8_t i = 2;
-                while (1) {
-                    data[i] = eeprom_read_byte(p++);
-                    // Unexpected null, abort
-                    if (data[i] == 0) {
-                        return;
-                    }
-                    // Found '|', send it
-                    if (data[i] == '|') {
-                        data[i + 1] = 0;
-                        break;
-                    }
-                    // If haven't found '|' by i==6 then
-                    // number too big, abort
-                    if (i == 6) {
-                        return;
-                    }
-                    ++i;
-                }
->>>>>>> a5e73904
             }
         } else {
             // If the char wasn't magic, just send it
