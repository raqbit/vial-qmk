/*
Copyright 2013 Jun Wako <wakojun@gmail.com>

This program is free software: you can redistribute it and/or modify
it under the terms of the GNU General Public License as published by
the Free Software Foundation, either version 2 of the License, or
(at your option) any later version.

This program is distributed in the hope that it will be useful,
but WITHOUT ANY WARRANTY; without even the implied warranty of
MERCHANTABILITY or FITNESS FOR A PARTICULAR PURPOSE.  See the
GNU General Public License for more details.

You should have received a copy of the GNU General Public License
along with this program.  If not, see <http://www.gnu.org/licenses/>.
*/
#include "host.h"
#include "report.h"
#include "debug.h"
#include "action_util.h"
#include "action_layer.h"
#include "timer.h"
#include "keycode_config.h"
#include "qmk_settings.h"
#include <string.h>

extern keymap_config_t keymap_config;

static uint8_t real_mods = 0;
static uint8_t weak_mods = 0;
#ifdef KEY_OVERRIDE_ENABLE
static uint8_t weak_override_mods = 0;
static uint8_t suppressed_mods    = 0;
#endif

// TODO: pointer variable is not needed
// report_keyboard_t keyboard_report = {};
report_keyboard_t *keyboard_report = &(report_keyboard_t){};
#ifdef NKRO_ENABLE
report_nkro_t *nkro_report = &(report_nkro_t){};
#endif

extern inline void add_key(uint8_t key);
extern inline void del_key(uint8_t key);
extern inline void clear_keys(void);

#ifndef NO_ACTION_ONESHOT
static uint8_t oneshot_mods        = 0;
static uint8_t oneshot_locked_mods = 0;
uint8_t        get_oneshot_locked_mods(void) {
    return oneshot_locked_mods;
}
void add_oneshot_locked_mods(uint8_t mods) {
    if ((oneshot_locked_mods & mods) != mods) {
        oneshot_locked_mods |= mods;
        oneshot_locked_mods_changed_kb(oneshot_locked_mods);
    }
}
void set_oneshot_locked_mods(uint8_t mods) {
    if (mods != oneshot_locked_mods) {
        oneshot_locked_mods = mods;
        oneshot_locked_mods_changed_kb(oneshot_locked_mods);
    }
}
void clear_oneshot_locked_mods(void) {
    if (oneshot_locked_mods) {
        oneshot_locked_mods = 0;
        oneshot_locked_mods_changed_kb(oneshot_locked_mods);
    }
}
void del_oneshot_locked_mods(uint8_t mods) {
    if (oneshot_locked_mods & mods) {
        oneshot_locked_mods &= ~mods;
        oneshot_locked_mods_changed_kb(oneshot_locked_mods);
    }
}
static uint16_t oneshot_time = 0;
bool            has_oneshot_mods_timed_out(void) {
    return QS_oneshot_timeout > 0 && TIMER_DIFF_16(timer_read(), oneshot_time) >= QS_oneshot_timeout;
}
#endif

/* oneshot layer */
#ifndef NO_ACTION_ONESHOT
/** \brief oneshot_layer_data bits
 * LLLL LSSS
 * where:
 *   L => are layer bits
 *   S => oneshot state bits
 */
static uint8_t oneshot_layer_data = 0;

inline uint8_t get_oneshot_layer(void) {
    return oneshot_layer_data >> 3;
}
inline uint8_t get_oneshot_layer_state(void) {
    return oneshot_layer_data & 0b111;
}

#    ifdef SWAP_HANDS_ENABLE
enum {
    SHO_OFF,
    SHO_ACTIVE,  // Swap hands button was pressed, and we didn't send any swapped keys yet
    SHO_PRESSED, // Swap hands button is currently pressed
    SHO_USED,    // Swap hands button is still pressed, and we already sent swapped keys
} swap_hands_oneshot = SHO_OFF;
#    endif

static uint16_t oneshot_layer_time = 0;
inline bool     has_oneshot_layer_timed_out(void) {
    return TIMER_DIFF_16(timer_read(), oneshot_layer_time) >= QS_oneshot_timeout && !(get_oneshot_layer_state() & ONESHOT_TOGGLED);
}
#        ifdef SWAP_HANDS_ENABLE
static uint16_t oneshot_swaphands_time = 0;
inline bool     has_oneshot_swaphands_timed_out(void) {
    return TIMER_DIFF_16(timer_read(), oneshot_swaphands_time) >= QS_oneshot_timeout && (swap_hands_oneshot == SHO_ACTIVE);
}
#        endif

#    ifdef SWAP_HANDS_ENABLE

void set_oneshot_swaphands(void) {
    swap_hands_oneshot = SHO_PRESSED;
    swap_hands         = true;
    oneshot_swaphands_time = timer_read();
    if (oneshot_layer_time != 0) {
        oneshot_layer_time = oneshot_swaphands_time;
    }
}

void release_oneshot_swaphands(void) {
    if (swap_hands_oneshot == SHO_PRESSED) {
        swap_hands_oneshot = SHO_ACTIVE;
    }
    if (swap_hands_oneshot == SHO_USED) {
        clear_oneshot_swaphands();
    }
}

void use_oneshot_swaphands(void) {
    if (swap_hands_oneshot == SHO_PRESSED) {
        swap_hands_oneshot = SHO_USED;
    }
    if (swap_hands_oneshot == SHO_ACTIVE) {
        clear_oneshot_swaphands();
    }
}

void clear_oneshot_swaphands(void) {
    swap_hands_oneshot = SHO_OFF;
    swap_hands         = false;
    oneshot_swaphands_time = 0;
}

#    endif

/** \brief Set oneshot layer
 *
 * FIXME: needs doc
 */
void set_oneshot_layer(uint8_t layer, uint8_t state) {
    if (keymap_config.oneshot_enable) {
        oneshot_layer_data = layer << 3 | state;
        layer_on(layer);
        oneshot_layer_time = timer_read();
        oneshot_layer_changed_kb(get_oneshot_layer());
    } else {
        layer_on(layer);
    }
}
/** \brief Reset oneshot layer
 *
 * FIXME: needs doc
 */
void reset_oneshot_layer(void) {
    oneshot_layer_data = 0;
    oneshot_layer_time = 0;
    oneshot_layer_changed_kb(get_oneshot_layer());
}
/** \brief Clear oneshot layer
 *
 * FIXME: needs doc
 */
void clear_oneshot_layer_state(oneshot_fullfillment_t state) {
    uint8_t start_state = oneshot_layer_data;
    oneshot_layer_data &= ~state;
    if ((!get_oneshot_layer_state() && start_state != oneshot_layer_data) && keymap_config.oneshot_enable) {
        layer_off(get_oneshot_layer());
        reset_oneshot_layer();
    }
}
/** \brief Is oneshot layer active
 *
 * FIXME: needs doc
 */
bool is_oneshot_layer_active(void) {
    return get_oneshot_layer_state();
}

/** \brief set oneshot
 *
 * FIXME: needs doc
 */
void oneshot_set(bool active) {
    if (keymap_config.oneshot_enable != active) {
        keymap_config.oneshot_enable = active;
        eeconfig_update_keymap(keymap_config.raw);
        clear_oneshot_layer_state(ONESHOT_OTHER_KEY_PRESSED);
        dprintf("Oneshot: active: %d\n", active);
    }
}

/** \brief toggle oneshot
 *
 * FIXME: needs doc
 */
void oneshot_toggle(void) {
    oneshot_set(!keymap_config.oneshot_enable);
}

/** \brief enable oneshot
 *
 * FIXME: needs doc
 */
void oneshot_enable(void) {
    oneshot_set(true);
}

/** \brief disable oneshot
 *
 * FIXME: needs doc
 */
void oneshot_disable(void) {
    oneshot_set(false);
}

bool is_oneshot_enabled(void) {
    return keymap_config.oneshot_enable;
}

#endif

static uint8_t get_mods_for_report(void) {
    uint8_t mods = real_mods | weak_mods;

#ifndef NO_ACTION_ONESHOT
    if (oneshot_mods) {
        if (QS_oneshot_timeout > 0 && has_oneshot_mods_timed_out()) {
            dprintf("Oneshot: timeout\n");
            clear_oneshot_mods();
        }
<<<<<<< HEAD
        keyboard_report->mods |= oneshot_mods;
        if (has_anykey(keyboard_report)) {
=======
#    endif
        mods |= oneshot_mods;
        if (has_anykey()) {
>>>>>>> 9874d78d
            clear_oneshot_mods();
        }
    }
#endif

#ifdef KEY_OVERRIDE_ENABLE
    // These need to be last to be able to properly control key overrides
    mods &= ~suppressed_mods;
    mods |= weak_override_mods;
#endif

    return mods;
}

void send_6kro_report(void) {
    keyboard_report->mods = get_mods_for_report();

#ifdef PROTOCOL_VUSB
    host_keyboard_send(keyboard_report);
#else
    static report_keyboard_t last_report;

    /* Only send the report if there are changes to propagate to the host. */
    if (memcmp(keyboard_report, &last_report, sizeof(report_keyboard_t)) != 0) {
        memcpy(&last_report, keyboard_report, sizeof(report_keyboard_t));
        host_keyboard_send(keyboard_report);
    }
#endif
}

#ifdef NKRO_ENABLE
void send_nkro_report(void) {
    nkro_report->mods = get_mods_for_report();

    static report_nkro_t last_report;

    /* Only send the report if there are changes to propagate to the host. */
    if (memcmp(nkro_report, &last_report, sizeof(report_nkro_t)) != 0) {
        memcpy(&last_report, nkro_report, sizeof(report_nkro_t));
        host_nkro_send(nkro_report);
    }
}
#endif

/** \brief Send keyboard report
 *
 * FIXME: needs doc
 */
void send_keyboard_report(void) {
#ifdef NKRO_ENABLE
    if (keyboard_protocol && keymap_config.nkro) {
        send_nkro_report();
    } else {
        send_6kro_report();
    }
#else
    send_6kro_report();
#endif
}

/** \brief Get mods
 *
 * FIXME: needs doc
 */
uint8_t get_mods(void) {
    return real_mods;
}
/** \brief add mods
 *
 * FIXME: needs doc
 */
void add_mods(uint8_t mods) {
    real_mods |= mods;
}
/** \brief del mods
 *
 * FIXME: needs doc
 */
void del_mods(uint8_t mods) {
    real_mods &= ~mods;
}
/** \brief set mods
 *
 * FIXME: needs doc
 */
void set_mods(uint8_t mods) {
    real_mods = mods;
}
/** \brief clear mods
 *
 * FIXME: needs doc
 */
void clear_mods(void) {
    real_mods = 0;
}

/** \brief get weak mods
 *
 * FIXME: needs doc
 */
uint8_t get_weak_mods(void) {
    return weak_mods;
}
/** \brief add weak mods
 *
 * FIXME: needs doc
 */
void add_weak_mods(uint8_t mods) {
    weak_mods |= mods;
}
/** \brief del weak mods
 *
 * FIXME: needs doc
 */
void del_weak_mods(uint8_t mods) {
    weak_mods &= ~mods;
}
/** \brief set weak mods
 *
 * FIXME: needs doc
 */
void set_weak_mods(uint8_t mods) {
    weak_mods = mods;
}
/** \brief clear weak mods
 *
 * FIXME: needs doc
 */
void clear_weak_mods(void) {
    weak_mods = 0;
}

#ifdef KEY_OVERRIDE_ENABLE
/** \brief set weak mods used by key overrides. DO not call this manually
 */
void set_weak_override_mods(uint8_t mods) {
    weak_override_mods = mods;
}
/** \brief clear weak mods used by key overrides. DO not call this manually
 */
void clear_weak_override_mods(void) {
    weak_override_mods = 0;
}

/** \brief set suppressed mods used by key overrides. DO not call this manually
 */
void set_suppressed_override_mods(uint8_t mods) {
    suppressed_mods = mods;
}
/** \brief clear suppressed mods used by key overrides. DO not call this manually
 */
void clear_suppressed_override_mods(void) {
    suppressed_mods = 0;
}
#endif

#ifndef NO_ACTION_ONESHOT
/** \brief get oneshot mods
 *
 * FIXME: needs doc
 */
uint8_t get_oneshot_mods(void) {
    return oneshot_mods;
}

void add_oneshot_mods(uint8_t mods) {
    if ((oneshot_mods & mods) != mods) {
        oneshot_time = timer_read();
        oneshot_mods |= mods;
        oneshot_mods_changed_kb(mods);
    }
}

void del_oneshot_mods(uint8_t mods) {
    if (oneshot_mods & mods) {
        oneshot_mods &= ~mods;
        oneshot_time = oneshot_mods ? timer_read() : 0;
        oneshot_mods_changed_kb(oneshot_mods);
    }
}

/** \brief set oneshot mods
 *
 * FIXME: needs doc
 */
void set_oneshot_mods(uint8_t mods) {
    if (keymap_config.oneshot_enable) {
        if (oneshot_mods != mods) {
            oneshot_time = timer_read();
            oneshot_mods = mods;
            oneshot_mods_changed_kb(mods);
        }
    }
}

/** \brief clear oneshot mods
 *
 * FIXME: needs doc
 */
void clear_oneshot_mods(void) {
    if (oneshot_mods) {
        oneshot_mods = 0;
        oneshot_time = 0;
        oneshot_mods_changed_kb(oneshot_mods);
    }
}
#endif

/** \brief Called when the one shot modifiers have been changed.
 *
 * \param mods Contains the active modifiers active after the change.
 */
__attribute__((weak)) void oneshot_locked_mods_changed_user(uint8_t mods) {}

/** \brief Called when the locked one shot modifiers have been changed.
 *
 * \param mods Contains the active modifiers active after the change.
 */
__attribute__((weak)) void oneshot_locked_mods_changed_kb(uint8_t mods) {
    oneshot_locked_mods_changed_user(mods);
}

/** \brief Called when the one shot modifiers have been changed.
 *
 * \param mods Contains the active modifiers active after the change.
 */
__attribute__((weak)) void oneshot_mods_changed_user(uint8_t mods) {}

/** \brief Called when the one shot modifiers have been changed.
 *
 * \param mods Contains the active modifiers active after the change.
 */
__attribute__((weak)) void oneshot_mods_changed_kb(uint8_t mods) {
    oneshot_mods_changed_user(mods);
}

/** \brief Called when the one shot layers have been changed.
 *
 * \param layer Contains the layer that is toggled on, or zero when toggled off.
 */
__attribute__((weak)) void oneshot_layer_changed_user(uint8_t layer) {}

/** \brief Called when the one shot layers have been changed.
 *
 * \param layer Contains the layer that is toggled on, or zero when toggled off.
 */
__attribute__((weak)) void oneshot_layer_changed_kb(uint8_t layer) {
    oneshot_layer_changed_user(layer);
}

/** \brief inspect keyboard state
 *
 * FIXME: needs doc
 */
uint8_t has_anymod(void) {
    return bitpop(real_mods);
}

#ifdef DUMMY_MOD_NEUTRALIZER_KEYCODE
/** \brief Send a dummy keycode in between the register and unregister event of a modifier key, to neutralize the "flashing modifiers" phenomenon.
 *
 * \param active_mods 8-bit packed bit-array describing the currently active modifiers (in the format GASCGASC).
 *
 * Certain QMK features like  key overrides or retro tap must unregister a previously
 * registered modifier before sending another keycode but this can trigger undesired
 * keyboard shortcuts if the clean tap of a single modifier key is bound to an action
 * on the host OS, as is for example the case for the left GUI key on Windows, which
 * opens the Start Menu when tapped.
 */
void neutralize_flashing_modifiers(uint8_t active_mods) {
    // In most scenarios, the flashing modifiers phenomenon is a problem
    // only for a subset of modifier masks.
    const static uint8_t mods_to_neutralize[] = MODS_TO_NEUTRALIZE;
    const static uint8_t n_mods               = ARRAY_SIZE(mods_to_neutralize);
    for (uint8_t i = 0; i < n_mods; ++i) {
        if (active_mods == mods_to_neutralize[i]) {
            tap_code(DUMMY_MOD_NEUTRALIZER_KEYCODE);
            break;
        }
    }
}
#endif<|MERGE_RESOLUTION|>--- conflicted
+++ resolved
@@ -245,18 +245,14 @@
 
 #ifndef NO_ACTION_ONESHOT
     if (oneshot_mods) {
-        if (QS_oneshot_timeout > 0 && has_oneshot_mods_timed_out()) {
+if (QS_oneshot_timeout > 0) {
+        if (has_oneshot_mods_timed_out()) {
             dprintf("Oneshot: timeout\n");
             clear_oneshot_mods();
         }
-<<<<<<< HEAD
-        keyboard_report->mods |= oneshot_mods;
-        if (has_anykey(keyboard_report)) {
-=======
-#    endif
+}
         mods |= oneshot_mods;
         if (has_anykey()) {
->>>>>>> 9874d78d
             clear_oneshot_mods();
         }
     }
