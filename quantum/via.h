--- conflicted
+++ resolved
@@ -58,10 +58,7 @@
 
 // This is changed only when the command IDs change,
 // so VIA Configurator can detect compatible firmware.
-<<<<<<< HEAD
 #define VIA_PROTOCOL_VERSION 0x0009
-=======
-#define VIA_PROTOCOL_VERSION 0x000C
 
 // This is a version number for the firmware for the keyboard.
 // It can be used to ensure the VIA keyboard definition and the firmware
@@ -72,7 +69,6 @@
 #ifndef VIA_FIRMWARE_VERSION
 #    define VIA_FIRMWARE_VERSION 0x00000000
 #endif
->>>>>>> a5e73904
 
 enum via_command_id {
     id_get_protocol_version                 = 0x01, // always 0x01
@@ -84,6 +80,9 @@
     id_custom_set_value                     = 0x07,
     id_custom_get_value                     = 0x08,
     id_custom_save                          = 0x09,
+    id_lighting_set_value                   = 0x07,
+    id_lighting_get_value                   = 0x08,
+    id_lighting_save                        = 0x09,
     id_eeprom_reset                         = 0x0A,
     id_bootloader_jump                      = 0x0B,
     id_dynamic_keymap_macro_get_count       = 0x0C,
