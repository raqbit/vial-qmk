/*
Copyright 2012,2013 Jun Wako <wakojun@gmail.com>

This program is free software: you can redistribute it and/or modify
it under the terms of the GNU General Public License as published by
the Free Software Foundation, either version 2 of the License, or
(at your option) any later version.

This program is distributed in the hope that it will be useful,
but WITHOUT ANY WARRANTY; without even the implied warranty of
MERCHANTABILITY or FITNESS FOR A PARTICULAR PURPOSE.  See the
GNU General Public License for more details.

You should have received a copy of the GNU General Public License
along with this program.  If not, see <http://www.gnu.org/licenses/>.
*/
#include <limits.h>

#include "host.h"
#include "keycode.h"
#include "keyboard.h"
#include "mousekey.h"
#include "programmable_button.h"
#include "command.h"
#include "led.h"
#include "action_layer.h"
#include "action_tapping.h"
#include "action_util.h"
#include "action.h"
#include "wait.h"
#include "qmk_settings.h"
#include "keycode_config.h"
#include "debug.h"
#include "quantum.h"

#ifdef BACKLIGHT_ENABLE
#    include "backlight.h"
#endif

#ifdef POINTING_DEVICE_ENABLE
#    include "pointing_device.h"
#endif

#if defined(ENCODER_ENABLE) && defined(ENCODER_MAP_ENABLE) && defined(SWAP_HANDS_ENABLE)
#    include "encoder.h"
#endif

int tp_buttons;

#if defined(RETRO_TAPPING) || defined(RETRO_TAPPING_PER_KEY) || (defined(AUTO_SHIFT_ENABLE) && defined(RETRO_SHIFT))
int retro_tapping_counter = 0;
#endif

#if defined(AUTO_SHIFT_ENABLE) && defined(RETRO_SHIFT) && !defined(NO_ACTION_TAPPING)
#    include "process_auto_shift.h"
#endif

#ifdef HOLD_ON_OTHER_KEY_PRESS_PER_KEY
__attribute__((weak)) bool get_hold_on_other_key_press(uint16_t keycode, keyrecord_t *record) {
    return false;
}
#endif

#ifdef RETRO_TAPPING_PER_KEY
__attribute__((weak)) bool get_retro_tapping(uint16_t keycode, keyrecord_t *record) {
    return false;
}
#endif

/** \brief Called to execute an action.
 *
 * FIXME: Needs documentation.
 */
void action_exec(keyevent_t event) {
    if (IS_EVENT(event)) {
        ac_dprintf("\n---- action_exec: start -----\n");
        ac_dprintf("EVENT: ");
        debug_event(event);
        ac_dprintf("\n");
#if defined(RETRO_TAPPING) || defined(RETRO_TAPPING_PER_KEY) || (defined(AUTO_SHIFT_ENABLE) && defined(RETRO_SHIFT))
        retro_tapping_counter++;
#endif
    }

    if (event.pressed) {
        // clear the potential weak mods left by previously pressed keys
        clear_weak_mods();
    }

#ifdef SWAP_HANDS_ENABLE
    // Swap hands handles both keys and encoders, if ENCODER_MAP_ENABLE is defined.
    if (IS_EVENT(event)) {
        process_hand_swap(&event);
    }
#endif

    keyrecord_t record = {.event = event};

#ifndef NO_ACTION_ONESHOT
    if (keymap_config.oneshot_enable) {
if (QS_oneshot_timeout > 0) {
        if (has_oneshot_layer_timed_out()) {
            clear_oneshot_layer_state(ONESHOT_OTHER_KEY_PRESSED);
        }
        if (has_oneshot_mods_timed_out()) {
            clear_oneshot_mods();
        }
#        ifdef SWAP_HANDS_ENABLE
        if (has_oneshot_swaphands_timed_out()) {
            clear_oneshot_swaphands();
        }
#        endif
}
    }
#endif

#ifndef NO_ACTION_TAPPING
#    if defined(AUTO_SHIFT_ENABLE) && defined(RETRO_SHIFT)
    if (event.pressed) {
        retroshift_poll_time(&event);
    }
#    endif
    if (IS_NOEVENT(record.event) || pre_process_record_quantum(&record)) {
        action_tapping_process(record);
    }
#else
    if (IS_NOEVENT(record.event) || pre_process_record_quantum(&record)) {
        process_record(&record);
    }
    if (IS_EVENT(record.event)) {
        ac_dprintf("processed: ");
        debug_record(record);
        dprintln();
    }
#endif
}

#ifdef SWAP_HANDS_ENABLE
extern const keypos_t PROGMEM hand_swap_config[MATRIX_ROWS][MATRIX_COLS];
#    ifdef ENCODER_MAP_ENABLE
extern const uint8_t PROGMEM encoder_hand_swap_config[NUM_ENCODERS];
#    endif // ENCODER_MAP_ENABLE

bool swap_hands = false;
bool swap_held  = false;

bool should_swap_hands(size_t index, uint8_t *swap_state, bool pressed) {
    size_t  array_index = index / (CHAR_BIT);
    size_t  bit_index   = index % (CHAR_BIT);
    uint8_t bit_val     = 1 << bit_index;
    bool    do_swap     = pressed ? swap_hands : swap_state[array_index] & bit_val;
    return do_swap;
}

void set_swap_hands_state(size_t index, uint8_t *swap_state, bool on) {
    size_t  array_index = index / (CHAR_BIT);
    size_t  bit_index   = index % (CHAR_BIT);
    uint8_t bit_val     = 1 << bit_index;
    if (on) {
        swap_state[array_index] |= bit_val;
    } else {
        swap_state[array_index] &= ~bit_val;
    }
}

void swap_hands_on(void) {
    swap_hands = true;
}

void swap_hands_off(void) {
    swap_hands = false;
}

void swap_hands_toggle(void) {
    swap_hands = !swap_hands;
}

bool is_swap_hands_on(void) {
    return swap_hands;
}

/** \brief Process Hand Swap
 *
 * FIXME: Needs documentation.
 */
void process_hand_swap(keyevent_t *event) {
    keypos_t pos = event->key;
    if (IS_KEYEVENT(*event) && pos.row < MATRIX_ROWS && pos.col < MATRIX_COLS) {
        static uint8_t matrix_swap_state[((MATRIX_ROWS * MATRIX_COLS) + (CHAR_BIT)-1) / (CHAR_BIT)];
        size_t         index   = (size_t)(pos.row * MATRIX_COLS) + pos.col;
        bool           do_swap = should_swap_hands(index, matrix_swap_state, event->pressed);
        if (do_swap) {
            event->key.row = pgm_read_byte(&hand_swap_config[pos.row][pos.col].row);
            event->key.col = pgm_read_byte(&hand_swap_config[pos.row][pos.col].col);
            set_swap_hands_state(index, matrix_swap_state, true);
        } else {
            set_swap_hands_state(index, matrix_swap_state, false);
        }
    }
#    ifdef ENCODER_MAP_ENABLE
    else if (IS_ENCODEREVENT(*event) && (pos.row == KEYLOC_ENCODER_CW || pos.row == KEYLOC_ENCODER_CCW)) {
        static uint8_t encoder_swap_state[((NUM_ENCODERS) + (CHAR_BIT)-1) / (CHAR_BIT)];
        size_t         index   = pos.col;
        bool           do_swap = should_swap_hands(index, encoder_swap_state, event->pressed);
        if (do_swap) {
            event->key.row = pos.row;
            event->key.col = pgm_read_byte(&encoder_hand_swap_config[pos.col]);
            set_swap_hands_state(index, encoder_swap_state, true);
        } else {
            set_swap_hands_state(index, encoder_swap_state, false);
        }
    }
#    endif // ENCODER_MAP_ENABLE
}
#endif

#if !defined(NO_ACTION_LAYER) && !defined(STRICT_LAYER_RELEASE)
bool disable_action_cache = false;

void process_record_nocache(keyrecord_t *record) {
    disable_action_cache = true;
    process_record(record);
    disable_action_cache = false;
}
#else
void process_record_nocache(keyrecord_t *record) {
    process_record(record);
}
#endif

__attribute__((weak)) bool process_record_quantum(keyrecord_t *record) {
    return true;
}

__attribute__((weak)) void post_process_record_quantum(keyrecord_t *record) {}

#ifndef NO_ACTION_TAPPING
/** \brief Allows for handling tap-hold actions immediately instead of waiting for TAPPING_TERM or another keypress.
 *
 * FIXME: Needs documentation.
 */
void process_record_tap_hint(keyrecord_t *record) {
    if (!IS_KEYEVENT(record->event)) {
        return;
    }

    action_t action = layer_switch_get_action(record->event.key);

    switch (action.kind.id) {
#    ifdef SWAP_HANDS_ENABLE
        case ACT_SWAP_HANDS:
            switch (action.swap.code) {
                case OP_SH_ONESHOT:
                    break;
                case OP_SH_TAP_TOGGLE:
                default:
                    swap_hands = !swap_hands;
                    swap_held  = true;
            }
            break;
#    endif
    }
}
#endif

/** \brief Take a key event (key press or key release) and processes it.
 *
 * FIXME: Needs documentation.
 */
void process_record(keyrecord_t *record) {
    if (IS_NOEVENT(record->event)) {
        return;
    }

    if (!process_record_quantum(record)) {
#ifndef NO_ACTION_ONESHOT
        if (is_oneshot_layer_active() && record->event.pressed && keymap_config.oneshot_enable) {
            clear_oneshot_layer_state(ONESHOT_OTHER_KEY_PRESSED);
        }
#endif
        return;
    }

    process_record_handler(record);
    post_process_record_quantum(record);
}

void process_record_handler(keyrecord_t *record) {
#if defined(COMBO_ENABLE) || defined(REPEAT_KEY_ENABLE)
    action_t action;
    if (record->keycode) {
        action = action_for_keycode(record->keycode);
    } else {
        action = store_or_get_action(record->event.pressed, record->event.key);
    }
#else
    action_t action = store_or_get_action(record->event.pressed, record->event.key);
#endif
    ac_dprintf("ACTION: ");
    debug_action(action);
#ifndef NO_ACTION_LAYER
    ac_dprintf(" layer_state: ");
    layer_debug();
    ac_dprintf(" default_layer_state: ");
    default_layer_debug();
#endif
    ac_dprintf("\n");

    process_action(record, action);
}

/**
 * @brief handles all the messy mouse stuff
 *
 * Handles all the edgecases and special stuff that is needed for coexistense
 * of the multiple mouse subsystems.
 *
 * @param mouse_keycode[in] uint8_t mouse keycode
 * @param pressed[in] bool
 */

void register_mouse(uint8_t mouse_keycode, bool pressed) {
#ifdef MOUSEKEY_ENABLE
    // if mousekeys is enabled, let it do the brunt of the work
    if (pressed) {
        mousekey_on(mouse_keycode);
    } else {
        mousekey_off(mouse_keycode);
    }
    // should mousekeys send report, or does something else handle this?
    switch (mouse_keycode) {
#    if defined(PS2_MOUSE_ENABLE) || defined(POINTING_DEVICE_ENABLE)
        case KC_MS_BTN1 ... KC_MS_BTN8:
            // let pointing device handle the buttons
            // expand if/when it handles more of the code
#        if defined(POINTING_DEVICE_ENABLE)
            pointing_device_keycode_handler(mouse_keycode, pressed);
#        endif
            break;
#    endif
        default:
            mousekey_send();
            break;
    }
#elif defined(POINTING_DEVICE_ENABLE)
    // if mousekeys isn't enabled, and pointing device is enabled, then
    // let pointing device do all the heavy lifting, then
    if (IS_MOUSE_KEYCODE(mouse_keycode)) {
        pointing_device_keycode_handler(mouse_keycode, pressed);
    }
#endif

#ifdef PS2_MOUSE_ENABLE
    // make sure that ps2 mouse has button report synced
    if (KC_MS_BTN1 <= mouse_keycode && mouse_keycode <= KC_MS_BTN3) {
        uint8_t tmp_button_msk = MOUSE_BTN_MASK(mouse_keycode - KC_MS_BTN1);
        tp_buttons             = pressed ? tp_buttons | tmp_button_msk : tp_buttons & ~tmp_button_msk;
    }
#endif
}

/** \brief Take an action and processes it.
 *
 * FIXME: Needs documentation.
 */
void process_action(keyrecord_t *record, action_t action) {
    keyevent_t event = record->event;
#ifndef NO_ACTION_TAPPING
    uint8_t tap_count = record->tap.count;
#endif

#ifndef NO_ACTION_ONESHOT
    bool do_release_oneshot = false;
    // notice we only clear the one shot layer if the pressed key is not a modifier.
    if (is_oneshot_layer_active() && event.pressed &&
        (action.kind.id == ACT_USAGE || !(IS_MODIFIER_KEYCODE(action.key.code)
#    ifndef NO_ACTION_TAPPING
                                          || ((action.kind.id == ACT_LMODS_TAP || action.kind.id == ACT_RMODS_TAP) && (action.layer_tap.code <= MODS_TAP_TOGGLE || tap_count == 0))
#    endif
                                              ))
#    ifdef SWAP_HANDS_ENABLE
        && !(action.kind.id == ACT_SWAP_HANDS && action.swap.code == OP_SH_ONESHOT)
#    endif
        && keymap_config.oneshot_enable) {
        clear_oneshot_layer_state(ONESHOT_OTHER_KEY_PRESSED);
        do_release_oneshot = !is_oneshot_layer_active();
    }
#endif

    switch (action.kind.id) {
        /* Key and Mods */
        case ACT_LMODS:
        case ACT_RMODS: {
            uint8_t mods = (action.kind.id == ACT_LMODS) ? action.key.mods : action.key.mods << 4;
            if (event.pressed) {
                if (mods) {
                    if (IS_MODIFIER_KEYCODE(action.key.code) || action.key.code == KC_NO) {
                        // e.g. LSFT(KC_LEFT_GUI): we don't want the LSFT to be weak as it would make it useless.
                        // This also makes LSFT(KC_LEFT_GUI) behave exactly the same as LGUI(KC_LEFT_SHIFT).
                        // Same applies for some keys like KC_MEH which are declared as MEH(KC_NO).
                        add_mods(mods);
                    } else {
                        add_weak_mods(mods);
                    }
                    send_keyboard_report();
                }
                register_code(action.key.code);
            } else {
                unregister_code(action.key.code);
                if (mods) {
                    if (IS_MODIFIER_KEYCODE(action.key.code) || action.key.code == KC_NO) {
                        del_mods(mods);
                    } else {
                        del_weak_mods(mods);
                    }
                    send_keyboard_report();
                }
            }
        } break;
        case ACT_LMODS_TAP:
        case ACT_RMODS_TAP: {
#ifndef NO_ACTION_TAPPING
            uint8_t mods = (action.kind.id == ACT_LMODS_TAP) ? action.key.mods : action.key.mods << 4;
            switch (action.layer_tap.code) {
#    ifndef NO_ACTION_ONESHOT
                case MODS_ONESHOT:
                    // Oneshot modifier
                    if (!keymap_config.oneshot_enable) {
                        if (event.pressed) {
                            if (mods) {
                                if (IS_MODIFIER_KEYCODE(action.key.code) || action.key.code == KC_NO) {
                                    // e.g. LSFT(KC_LGUI): we don't want the LSFT to be weak as it would make it useless.
                                    // This also makes LSFT(KC_LGUI) behave exactly the same as LGUI(KC_LSFT).
                                    // Same applies for some keys like KC_MEH which are declared as MEH(KC_NO).
                                    add_mods(mods);
                                } else {
                                    add_weak_mods(mods);
                                }
                                send_keyboard_report();
                            }
                            register_code(action.key.code);
                        } else {
                            unregister_code(action.key.code);
                            if (mods) {
                                if (IS_MODIFIER_KEYCODE(action.key.code) || action.key.code == KC_NO) {
                                    del_mods(mods);
                                } else {
                                    del_weak_mods(mods);
                                }
                                send_keyboard_report();
                            }
                        }
                    } else {
                        if (event.pressed) {
                            if (tap_count == 0) {
                                // Not a tap, but a hold: register the held mod
                                ac_dprintf("MODS_TAP: Oneshot: 0\n");
                                register_mods(mods);
                            } else if (tap_count == 1) {
                                ac_dprintf("MODS_TAP: Oneshot: start\n");
                                add_oneshot_mods(mods);
                            } else if (QS_oneshot_tap_toggle > 1 && tap_count == QS_oneshot_tap_toggle) {
                                ac_dprintf("MODS_TAP: Toggling oneshot");
                                register_mods(mods);
                                del_oneshot_mods(mods);
                                add_oneshot_locked_mods(mods);
                            }
                        } else {
                            if (tap_count == 0) {
                                // Release hold: unregister the held mod and its variants
                                unregister_mods(mods);
                                del_oneshot_mods(mods);
                                del_oneshot_locked_mods(mods);
                            } else if (QS_oneshot_tap_toggle > 1 && tap_count == 1 && (mods & get_mods())) {
                                unregister_mods(mods);
                                del_oneshot_mods(mods);
                                del_oneshot_locked_mods(mods);
                            }
                        }
                    }
                    break;
#    endif
                case MODS_TAP_TOGGLE:
                    if (event.pressed) {
                        if (tap_count <= QS_tapping_toggle) {
                            register_mods(mods);
                        }
                    } else {
                        if (tap_count < QS_tapping_toggle) {
                            unregister_mods(mods);
                        }
                    }
                    break;
                default:
                    if (event.pressed) {
                        if (tap_count > 0) {
#    ifdef HOLD_ON_OTHER_KEY_PRESS
                            if (
#        ifdef HOLD_ON_OTHER_KEY_PRESS_PER_KEY
                                get_hold_on_other_key_press(get_event_keycode(record->event, false), record) &&
#        endif
                                record->tap.interrupted) {
                                ac_dprintf("mods_tap: tap: cancel: add_mods\n");
                                // ad hoc: set 0 to cancel tap
                                record->tap.count = 0;
                                register_mods(mods);
                            } else
#    endif
                            {
                                ac_dprintf("MODS_TAP: Tap: register_code\n");
                                register_code(action.key.code);
                            }
                        } else {
                            ac_dprintf("MODS_TAP: No tap: add_mods\n");
                            register_mods(mods);
                        }
                    } else {
                        if (tap_count > 0) {
                            ac_dprintf("MODS_TAP: Tap: unregister_code\n");
                            if (action.layer_tap.code == KC_CAPS_LOCK) {
                                qs_wait_ms(QS_tap_hold_caps_delay);
                            } else {
                                qs_wait_ms(QS_tap_code_delay);
                            }
                            unregister_code(action.key.code);
                        } else {
                            ac_dprintf("MODS_TAP: No tap: add_mods\n");
#    if defined(RETRO_TAPPING) && defined(DUMMY_MOD_NEUTRALIZER_KEYCODE)
                            // Send a dummy keycode to neutralize flashing modifiers
                            // if the key was held and then released with no interruptions.
                            if (retro_tapping_counter == 2) {
                                neutralize_flashing_modifiers(get_mods());
                            }
#    endif
                            unregister_mods(mods);
                        }
                    }
                    break;
            }
#endif // NO_ACTION_TAPPING
        } break;
#ifdef EXTRAKEY_ENABLE
        /* other HID usage */
        case ACT_USAGE:
            switch (action.usage.page) {
                case PAGE_SYSTEM:
                    host_system_send(event.pressed ? action.usage.code : 0);
                    break;
                case PAGE_CONSUMER:
                    host_consumer_send(event.pressed ? action.usage.code : 0);
                    break;
            }
            break;
#endif // EXTRAKEY_ENABLE
        /* Mouse key */
        case ACT_MOUSEKEY:
            register_mouse(action.key.code, event.pressed);
            break;
#ifndef NO_ACTION_LAYER
        case ACT_LAYER:
            if (action.layer_bitop.on == 0) {
                /* Default Layer Bitwise Operation */
                if (!event.pressed) {
                    uint8_t       shift = action.layer_bitop.part * 4;
                    layer_state_t bits  = ((layer_state_t)action.layer_bitop.bits) << shift;
                    layer_state_t mask  = (action.layer_bitop.xbit) ? ~(((layer_state_t)0xf) << shift) : 0;
                    switch (action.layer_bitop.op) {
                        case OP_BIT_AND:
                            default_layer_and(bits | mask);
                            break;
                        case OP_BIT_OR:
                            default_layer_or(bits | mask);
                            break;
                        case OP_BIT_XOR:
                            default_layer_xor(bits | mask);
                            break;
                        case OP_BIT_SET:
                            default_layer_set(bits | mask);
                            break;
                    }
                }
            } else {
                /* Layer Bitwise Operation */
                if (event.pressed ? (action.layer_bitop.on & ON_PRESS) : (action.layer_bitop.on & ON_RELEASE)) {
                    uint8_t       shift = action.layer_bitop.part * 4;
                    layer_state_t bits  = ((layer_state_t)action.layer_bitop.bits) << shift;
                    layer_state_t mask  = (action.layer_bitop.xbit) ? ~(((layer_state_t)0xf) << shift) : 0;
                    switch (action.layer_bitop.op) {
                        case OP_BIT_AND:
                            layer_and(bits | mask);
                            break;
                        case OP_BIT_OR:
                            layer_or(bits | mask);
                            break;
                        case OP_BIT_XOR:
                            layer_xor(bits | mask);
                            break;
                        case OP_BIT_SET:
                            layer_state_set(bits | mask);
                            break;
                    }
                }
            }
            break;
        case ACT_LAYER_MODS:
            if (event.pressed) {
                layer_on(action.layer_mods.layer);
                register_mods(action.layer_mods.mods);
            } else {
                unregister_mods(action.layer_mods.mods);
                layer_off(action.layer_mods.layer);
            }
            break;
        case ACT_LAYER_TAP:
        case ACT_LAYER_TAP_EXT:
            switch (action.layer_tap.code) {
#    ifndef NO_ACTION_TAPPING
                case OP_TAP_TOGGLE:
                    /* tap toggle */
                    if (event.pressed) {
                        if (tap_count < QS_tapping_toggle) {
                            layer_invert(action.layer_tap.val);
                        }
                    } else {
                        if (tap_count <= QS_tapping_toggle) {
                            layer_invert(action.layer_tap.val);
                        }
                    }
                    break;
#    endif
                case OP_ON_OFF:
                    event.pressed ? layer_on(action.layer_tap.val) : layer_off(action.layer_tap.val);
                    break;
                case OP_OFF_ON:
                    event.pressed ? layer_off(action.layer_tap.val) : layer_on(action.layer_tap.val);
                    break;
                case OP_SET_CLEAR:
                    event.pressed ? layer_move(action.layer_tap.val) : layer_clear();
                    break;
#    if !defined(NO_ACTION_ONESHOT) && !defined(NO_ACTION_TAPPING)
                case OP_ONESHOT:
                    // Oneshot modifier
                    if (!keymap_config.oneshot_enable) {
                        if (event.pressed) {
                            layer_on(action.layer_tap.val);
                        } else {
                            layer_off(action.layer_tap.val);
                        }
                    } else {
if (QS_oneshot_tap_toggle > 1) {
                        do_release_oneshot = false;
                        if (event.pressed) {
                            if (get_oneshot_layer_state() == ONESHOT_TOGGLED) {
                                reset_oneshot_layer();
                                layer_off(action.layer_tap.val);
                                break;
<<<<<<< HEAD
                            } else if (tap_count < QS_oneshot_tap_toggle) {
                                layer_on(action.layer_tap.val);
=======
                            } else if (tap_count < ONESHOT_TAP_TOGGLE) {
>>>>>>> 03e688e9
                                set_oneshot_layer(action.layer_tap.val, ONESHOT_START);
                            }
                        } else {
                            if (tap_count >= QS_oneshot_tap_toggle) {
                                reset_oneshot_layer();
                                set_oneshot_layer(action.layer_tap.val, ONESHOT_TOGGLED);
                            } else {
                                clear_oneshot_layer_state(ONESHOT_PRESSED);
                            }
                        }
} else {
                        if (event.pressed) {
                            set_oneshot_layer(action.layer_tap.val, ONESHOT_START);
                        } else {
                            clear_oneshot_layer_state(ONESHOT_PRESSED);
                            if (tap_count > 1) {
                                clear_oneshot_layer_state(ONESHOT_OTHER_KEY_PRESSED);
                            }
                        }
}
                    }
#    else  // NO_ACTION_ONESHOT && NO_ACTION_TAPPING
                    if (event.pressed) {
                        layer_on(action.layer_tap.val);
                    } else {
                        layer_off(action.layer_tap.val);
                    }
#    endif // !defined(NO_ACTION_ONESHOT) && !defined(NO_ACTION_TAPPING)
                    break;
                default:
#    ifndef NO_ACTION_TAPPING /* tap key */
                    if (event.pressed) {
                        if (tap_count > 0) {
                            ac_dprintf("KEYMAP_TAP_KEY: Tap: register_code\n");
                            register_code(action.layer_tap.code);
                        } else {
                            ac_dprintf("KEYMAP_TAP_KEY: No tap: On on press\n");
                            layer_on(action.layer_tap.val);
                        }
                    } else {
                        if (tap_count > 0) {
                            ac_dprintf("KEYMAP_TAP_KEY: Tap: unregister_code\n");
                            if (action.layer_tap.code == KC_CAPS_LOCK) {
                                qs_wait_ms(QS_tap_hold_caps_delay);
                            } else {
                                qs_wait_ms(QS_tap_code_delay);
                            }
                            unregister_code(action.layer_tap.code);
                        } else {
                            ac_dprintf("KEYMAP_TAP_KEY: No tap: Off on release\n");
                            layer_off(action.layer_tap.val);
                        }
                    }
#    else
                    if (event.pressed) {
                        ac_dprintf("KEYMAP_TAP_KEY: Tap: register_code\n");
                        register_code(action.layer_tap.code);
                    } else {
                        ac_dprintf("KEYMAP_TAP_KEY: Tap: unregister_code\n");
                        if (action.layer_tap.code == KC_CAPS) {
                            wait_ms(TAP_HOLD_CAPS_DELAY);
                        } else {
                            wait_ms(TAP_CODE_DELAY);
                        }
                        unregister_code(action.layer_tap.code);
                    }
#    endif
                    break;
            }
            break;
#endif // NO_ACTION_LAYER

#ifdef SWAP_HANDS_ENABLE
        case ACT_SWAP_HANDS:
            switch (action.swap.code) {
                case OP_SH_TOGGLE:
                    if (event.pressed) {
                        swap_hands = !swap_hands;
                    }
                    break;
                case OP_SH_ON_OFF:
                    swap_hands = event.pressed;
                    break;
                case OP_SH_OFF_ON:
                    swap_hands = !event.pressed;
                    break;
                case OP_SH_ON:
                    if (!event.pressed) {
                        swap_hands = true;
                    }
                    break;
                case OP_SH_OFF:
                    if (!event.pressed) {
                        swap_hands = false;
                    }
                    break;
#    ifndef NO_ACTION_ONESHOT
                case OP_SH_ONESHOT:
                    if (event.pressed) {
                        set_oneshot_swaphands();
                    } else {
                        release_oneshot_swaphands();
                    }
                    break;
#    endif

#    ifndef NO_ACTION_TAPPING
                case OP_SH_TAP_TOGGLE:
                    /* tap toggle */

                    if (event.pressed) {
                        if (swap_held) {
                            swap_held = false;
                        } else {
                            swap_hands = !swap_hands;
                        }
                    } else {
                        if (tap_count < QS_tapping_toggle) {
                            swap_hands = !swap_hands;
                        }
                    }
                    break;
                default:
                    /* tap key */
                    if (tap_count > 0) {
                        if (swap_held) {
                            swap_hands = !swap_hands; // undo hold set up in _tap_hint
                            swap_held  = false;
                        }
                        if (event.pressed) {
                            register_code(action.swap.code);
                        } else {
                            qs_wait_ms(QS_tap_code_delay);
                            unregister_code(action.swap.code);
                            *record = (keyrecord_t){}; // hack: reset tap mode
                        }
                    } else {
                        if (swap_held && !event.pressed) {
                            swap_hands = !swap_hands; // undo hold set up in _tap_hint
                            swap_held  = false;
                        }
                    }
#    endif
            }
#endif
        default:
            break;
    }

#ifndef NO_ACTION_LAYER
    // if this event is a layer action, update the leds
    switch (action.kind.id) {
        case ACT_LAYER:
        case ACT_LAYER_MODS:
#    ifndef NO_ACTION_TAPPING
        case ACT_LAYER_TAP:
        case ACT_LAYER_TAP_EXT:
#    endif
            led_set(host_keyboard_leds());
            break;
        default:
            break;
    }
#endif

#ifndef NO_ACTION_TAPPING
#    if defined(RETRO_TAPPING) || defined(RETRO_TAPPING_PER_KEY) || (defined(AUTO_SHIFT_ENABLE) && defined(RETRO_SHIFT))
    if (!is_tap_action(action)) {
        retro_tapping_counter = 0;
    } else {
        if (event.pressed) {
            if (tap_count > 0) {
                retro_tapping_counter = 0;
            }
        } else {
            if (tap_count > 0) {
                retro_tapping_counter = 0;
            } else {
                if (
#        ifdef RETRO_TAPPING_PER_KEY
                    get_retro_tapping(get_event_keycode(record->event, false), record) &&
#        endif
                    retro_tapping_counter == 2) {
#        if defined(AUTO_SHIFT_ENABLE) && defined(RETRO_SHIFT)
                    process_auto_shift(action.layer_tap.code, record);
#        else
                    tap_code(action.layer_tap.code);
#        endif
                }
                retro_tapping_counter = 0;
            }
        }
    }
#    endif
#endif

#ifdef SWAP_HANDS_ENABLE
#    ifndef NO_ACTION_ONESHOT
    if (event.pressed && !(action.kind.id == ACT_SWAP_HANDS && action.swap.code == OP_SH_ONESHOT)) {
        use_oneshot_swaphands();
    }
#    endif
#endif

#ifndef NO_ACTION_ONESHOT
    /* Because we switch layers after a oneshot event, we need to release the
     * key before we leave the layer or no key up event will be generated.
     */
    if (do_release_oneshot && !(get_oneshot_layer_state() & ONESHOT_PRESSED)) {
        record->event.pressed = false;
        layer_on(get_oneshot_layer());
        process_record(record);
        layer_off(get_oneshot_layer());
    }
#endif
}

/** \brief Utilities for actions. (FIXME: Needs better description)
 *
 * FIXME: Needs documentation.
 */
__attribute__((weak)) void register_code(uint8_t code) {
    if (code == KC_NO) {
        return;

#ifdef LOCKING_SUPPORT_ENABLE
    } else if (KC_LOCKING_CAPS_LOCK == code) {
#    ifdef LOCKING_RESYNC_ENABLE
        // Resync: ignore if caps lock already is on
        if (host_keyboard_led_state().caps_lock) return;
#    endif
        add_key(KC_CAPS_LOCK);
        send_keyboard_report();
        wait_ms(TAP_HOLD_CAPS_DELAY);
        del_key(KC_CAPS_LOCK);
        send_keyboard_report();

    } else if (KC_LOCKING_NUM_LOCK == code) {
#    ifdef LOCKING_RESYNC_ENABLE
        if (host_keyboard_led_state().num_lock) return;
#    endif
        add_key(KC_NUM_LOCK);
        send_keyboard_report();
        wait_ms(100);
        del_key(KC_NUM_LOCK);
        send_keyboard_report();

    } else if (KC_LOCKING_SCROLL_LOCK == code) {
#    ifdef LOCKING_RESYNC_ENABLE
        if (host_keyboard_led_state().scroll_lock) return;
#    endif
        add_key(KC_SCROLL_LOCK);
        send_keyboard_report();
        wait_ms(100);
        del_key(KC_SCROLL_LOCK);
        send_keyboard_report();
#endif

    } else if (IS_BASIC_KEYCODE(code)) {
        // TODO: should push command_proc out of this block?
        if (command_proc(code)) return;

        // Force a new key press if the key is already pressed
        // without this, keys with the same keycode, but different
        // modifiers will be reported incorrectly, see issue #1708
        if (is_key_pressed(code)) {
            del_key(code);
            send_keyboard_report();
        }
        add_key(code);
        send_keyboard_report();
    } else if (IS_MODIFIER_KEYCODE(code)) {
        add_mods(MOD_BIT(code));
        send_keyboard_report();

#ifdef EXTRAKEY_ENABLE
    } else if (IS_SYSTEM_KEYCODE(code)) {
        host_system_send(KEYCODE2SYSTEM(code));
    } else if (IS_CONSUMER_KEYCODE(code)) {
        host_consumer_send(KEYCODE2CONSUMER(code));
#endif

    } else if (IS_MOUSE_KEYCODE(code)) {
        register_mouse(code, true);
    }
}

/** \brief Utilities for actions. (FIXME: Needs better description)
 *
 * FIXME: Needs documentation.
 */
__attribute__((weak)) void unregister_code(uint8_t code) {
    if (code == KC_NO) {
        return;

#ifdef LOCKING_SUPPORT_ENABLE
    } else if (KC_LOCKING_CAPS_LOCK == code) {
#    ifdef LOCKING_RESYNC_ENABLE
        // Resync: ignore if caps lock already is off
        if (!host_keyboard_led_state().caps_lock) return;
#    endif
        add_key(KC_CAPS_LOCK);
        send_keyboard_report();
        del_key(KC_CAPS_LOCK);
        send_keyboard_report();

    } else if (KC_LOCKING_NUM_LOCK == code) {
#    ifdef LOCKING_RESYNC_ENABLE
        if (!host_keyboard_led_state().num_lock) return;
#    endif
        add_key(KC_NUM_LOCK);
        send_keyboard_report();
        del_key(KC_NUM_LOCK);
        send_keyboard_report();

    } else if (KC_LOCKING_SCROLL_LOCK == code) {
#    ifdef LOCKING_RESYNC_ENABLE
        if (!host_keyboard_led_state().scroll_lock) return;
#    endif
        add_key(KC_SCROLL_LOCK);
        send_keyboard_report();
        del_key(KC_SCROLL_LOCK);
        send_keyboard_report();
#endif

    } else if (IS_BASIC_KEYCODE(code)) {
        del_key(code);
        send_keyboard_report();
    } else if (IS_MODIFIER_KEYCODE(code)) {
        del_mods(MOD_BIT(code));
        send_keyboard_report();

#ifdef EXTRAKEY_ENABLE
    } else if (IS_SYSTEM_KEYCODE(code)) {
        host_system_send(0);
    } else if (IS_CONSUMER_KEYCODE(code)) {
        host_consumer_send(0);
#endif

    } else if (IS_MOUSE_KEYCODE(code)) {
        register_mouse(code, false);
    }
}

/** \brief Tap a keycode with a delay.
 *
 * \param code The basic keycode to tap.
 * \param delay The amount of time in milliseconds to leave the keycode registered, before unregistering it.
 */
__attribute__((weak)) void tap_code_delay(uint8_t code, uint16_t delay) {
    register_code(code);
    wait_ms(delay);
    unregister_code(code);
}

/** \brief Tap a keycode with the default delay.
 *
 * \param code The basic keycode to tap. If `code` is `KC_CAPS_LOCK`, the delay will be `TAP_HOLD_CAPS_DELAY`, otherwise `TAP_CODE_DELAY`, if defined.
 */
__attribute__((weak)) void tap_code(uint8_t code) {
    tap_code_delay(code, code == KC_CAPS ? QS_tap_hold_caps_delay : QS_tap_code_delay);
}

/** \brief Adds the given physically pressed modifiers and sends a keyboard report immediately.
 *
 * \param mods A bitfield of modifiers to register.
 */
__attribute__((weak)) void register_mods(uint8_t mods) {
    if (mods) {
        add_mods(mods);
        send_keyboard_report();
    }
}

/** \brief Removes the given physically pressed modifiers and sends a keyboard report immediately.
 *
 * \param mods A bitfield of modifiers to unregister.
 */
__attribute__((weak)) void unregister_mods(uint8_t mods) {
    if (mods) {
        del_mods(mods);
        send_keyboard_report();
    }
}

/** \brief Adds the given weak modifiers and sends a keyboard report immediately.
 *
 * \param mods A bitfield of modifiers to register.
 */
__attribute__((weak)) void register_weak_mods(uint8_t mods) {
    if (mods) {
        add_weak_mods(mods);
        send_keyboard_report();
    }
}

/** \brief Removes the given weak modifiers and sends a keyboard report immediately.
 *
 * \param mods A bitfield of modifiers to unregister.
 */
__attribute__((weak)) void unregister_weak_mods(uint8_t mods) {
    if (mods) {
        del_weak_mods(mods);
        send_keyboard_report();
    }
}

/** \brief Utilities for actions. (FIXME: Needs better description)
 *
 * FIXME: Needs documentation.
 */
void clear_keyboard(void) {
    clear_mods();
    clear_keyboard_but_mods();
}

/** \brief Utilities for actions. (FIXME: Needs better description)
 *
 * FIXME: Needs documentation.
 */
void clear_keyboard_but_mods(void) {
    clear_keys();
    clear_keyboard_but_mods_and_keys();
}

/** \brief Utilities for actions. (FIXME: Needs better description)
 *
 * FIXME: Needs documentation.
 */
void clear_keyboard_but_mods_and_keys(void) {
#ifdef EXTRAKEY_ENABLE
    host_system_send(0);
    host_consumer_send(0);
#endif
    clear_weak_mods();
    send_keyboard_report();
#ifdef MOUSEKEY_ENABLE
    mousekey_clear();
    mousekey_send();
#endif
#ifdef PROGRAMMABLE_BUTTON_ENABLE
    programmable_button_clear();
#endif
}

/** \brief Utilities for actions. (FIXME: Needs better description)
 *
 * FIXME: Needs documentation.
 */
bool is_tap_record(keyrecord_t *record) {
    if (IS_NOEVENT(record->event)) {
        return false;
    }

#if defined(COMBO_ENABLE) || defined(REPEAT_KEY_ENABLE)
    action_t action;
    if (record->keycode) {
        action = action_for_keycode(record->keycode);
    } else {
        action = layer_switch_get_action(record->event.key);
    }
#else
    action_t action = layer_switch_get_action(record->event.key);
#endif
    return is_tap_action(action);
}

/** \brief Utilities for actions. (FIXME: Needs better description)
 *
 * FIXME: Needs documentation.
 */
bool is_tap_action(action_t action) {
    switch (action.kind.id) {
        case ACT_LMODS_TAP:
        case ACT_RMODS_TAP:
        case ACT_LAYER_TAP:
        case ACT_LAYER_TAP_EXT:
            switch (action.layer_tap.code) {
                case KC_NO ... KC_RIGHT_GUI:
                case OP_TAP_TOGGLE:
                case OP_ONESHOT:
                    return true;
            }
            return false;
        case ACT_SWAP_HANDS:
            switch (action.swap.code) {
                case KC_NO ... KC_RIGHT_GUI:
                case OP_SH_TAP_TOGGLE:
                    return true;
            }
            return false;
    }
    return false;
}

/** \brief Debug print (FIXME: Needs better description)
 *
 * FIXME: Needs documentation.
 */
void debug_event(keyevent_t event) {
    ac_dprintf("%04X%c(%u)", (event.key.row << 8 | event.key.col), (event.pressed ? 'd' : 'u'), event.time);
}
/** \brief Debug print (FIXME: Needs better description)
 *
 * FIXME: Needs documentation.
 */
void debug_record(keyrecord_t record) {
    debug_event(record.event);
#ifndef NO_ACTION_TAPPING
    ac_dprintf(":%u%c", record.tap.count, (record.tap.interrupted ? '-' : ' '));
#endif
}

/** \brief Debug print (FIXME: Needs better description)
 *
 * FIXME: Needs documentation.
 */
void debug_action(action_t action) {
    switch (action.kind.id) {
        case ACT_LMODS:
            ac_dprintf("ACT_LMODS");
            break;
        case ACT_RMODS:
            ac_dprintf("ACT_RMODS");
            break;
        case ACT_LMODS_TAP:
            ac_dprintf("ACT_LMODS_TAP");
            break;
        case ACT_RMODS_TAP:
            ac_dprintf("ACT_RMODS_TAP");
            break;
        case ACT_USAGE:
            ac_dprintf("ACT_USAGE");
            break;
        case ACT_MOUSEKEY:
            ac_dprintf("ACT_MOUSEKEY");
            break;
        case ACT_LAYER:
            ac_dprintf("ACT_LAYER");
            break;
        case ACT_LAYER_MODS:
            ac_dprintf("ACT_LAYER_MODS");
            break;
        case ACT_LAYER_TAP:
            ac_dprintf("ACT_LAYER_TAP");
            break;
        case ACT_LAYER_TAP_EXT:
            ac_dprintf("ACT_LAYER_TAP_EXT");
            break;
        case ACT_SWAP_HANDS:
            ac_dprintf("ACT_SWAP_HANDS");
            break;
        default:
            ac_dprintf("UNKNOWN");
            break;
    }
    ac_dprintf("[%X:%02X]", action.kind.param >> 8, action.kind.param & 0xff);
}<|MERGE_RESOLUTION|>--- conflicted
+++ resolved
@@ -654,12 +654,7 @@
                                 reset_oneshot_layer();
                                 layer_off(action.layer_tap.val);
                                 break;
-<<<<<<< HEAD
                             } else if (tap_count < QS_oneshot_tap_toggle) {
-                                layer_on(action.layer_tap.val);
-=======
-                            } else if (tap_count < ONESHOT_TAP_TOGGLE) {
->>>>>>> 03e688e9
                                 set_oneshot_layer(action.layer_tap.val, ONESHOT_START);
                             }
                         } else {
