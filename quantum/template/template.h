--- conflicted
+++ resolved
@@ -19,13 +19,8 @@
     { k10, KC_NO, k11 }, \
 } 
 
-<<<<<<< HEAD
-void * matrix_init_user(void);
-void * matrix_scan_user(void);
-void * led_set_user(uint8_t usb_led);
-=======
 void matrix_init_user(void);
 void matrix_scan_user(void);
->>>>>>> 403d756a
+void led_set_user(uint8_t usb_led);
 
 #endif