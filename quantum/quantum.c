/* Copyright 2016-2017 Jack Humbert
 *
 * This program is free software: you can redistribute it and/or modify
 * it under the terms of the GNU General Public License as published by
 * the Free Software Foundation, either version 2 of the License, or
 * (at your option) any later version.
 *
 * This program is distributed in the hope that it will be useful,
 * but WITHOUT ANY WARRANTY; without even the implied warranty of
 * MERCHANTABILITY or FITNESS FOR A PARTICULAR PURPOSE.  See the
 * GNU General Public License for more details.
 *
 * You should have received a copy of the GNU General Public License
 * along with this program.  If not, see <http://www.gnu.org/licenses/>.
 */

#include "quantum.h"
#include "magic.h"
#include "qmk_settings.h"

#if defined(BACKLIGHT_ENABLE) || defined(LED_MATRIX_ENABLE)
#    include "process_backlight.h"
#endif

#ifdef BLUETOOTH_ENABLE
#    include "outputselect.h"
#endif

#ifdef GRAVE_ESC_ENABLE
#    include "process_grave_esc.h"
#endif

#ifdef HAPTIC_ENABLE
#    include "process_haptic.h"
#endif

#ifdef JOYSTICK_ENABLE
#    include "process_joystick.h"
#endif

#ifdef LEADER_ENABLE
#    include "process_leader.h"
#endif

#ifdef MAGIC_ENABLE
#    include "process_magic.h"
#endif

#ifdef MIDI_ENABLE
#    include "process_midi.h"
#endif

#ifdef PROGRAMMABLE_BUTTON_ENABLE
#    include "process_programmable_button.h"
#endif

#if defined(RGBLIGHT_ENABLE) || defined(RGB_MATRIX_ENABLE)
#    include "process_rgb.h"
#endif

#ifdef SECURE_ENABLE
#    include "process_secure.h"
#endif

#ifdef TRI_LAYER_ENABLE
#    include "process_tri_layer.h"
#endif

#ifdef UNICODE_COMMON_ENABLE
#    include "process_unicode_common.h"
#endif

<<<<<<< HEAD
#ifdef VELOCIKEY_ENABLE
#    include "velocikey.h"
#endif

#ifdef VIAL_ENABLE
#    include "vial.h"
#endif

=======
>>>>>>> 9874d78d
#ifdef AUDIO_ENABLE
#    ifndef GOODBYE_SONG
#        define GOODBYE_SONG SONG(GOODBYE_SOUND)
#    endif
float goodbye_song[][2] = GOODBYE_SONG;
#    ifdef DEFAULT_LAYER_SONGS
float default_layer_songs[][16][2] = DEFAULT_LAYER_SONGS;
#    endif
#endif

uint8_t extract_mod_bits(uint16_t code) {
    switch (code) {
        case QK_MODS ... QK_MODS_MAX:
            break;
        default:
            return 0;
    }

    uint8_t mods_to_send = 0;

    if (code & QK_RMODS_MIN) { // Right mod flag is set
        if (code & QK_LCTL) mods_to_send |= MOD_BIT(KC_RIGHT_CTRL);
        if (code & QK_LSFT) mods_to_send |= MOD_BIT(KC_RIGHT_SHIFT);
        if (code & QK_LALT) mods_to_send |= MOD_BIT(KC_RIGHT_ALT);
        if (code & QK_LGUI) mods_to_send |= MOD_BIT(KC_RIGHT_GUI);
    } else {
        if (code & QK_LCTL) mods_to_send |= MOD_BIT(KC_LEFT_CTRL);
        if (code & QK_LSFT) mods_to_send |= MOD_BIT(KC_LEFT_SHIFT);
        if (code & QK_LALT) mods_to_send |= MOD_BIT(KC_LEFT_ALT);
        if (code & QK_LGUI) mods_to_send |= MOD_BIT(KC_LEFT_GUI);
    }

    return mods_to_send;
}

void do_code16(uint16_t code, void (*f)(uint8_t)) {
    f(extract_mod_bits(code));
}

__attribute__((weak)) void register_code16(uint16_t code) {
    if (IS_MODIFIER_KEYCODE(code) || code == KC_NO) {
        do_code16(code, register_mods);
    } else {
        do_code16(code, register_weak_mods);
    }
    register_code(code);
}

__attribute__((weak)) void unregister_code16(uint16_t code) {
    unregister_code(code);
    if (IS_MODIFIER_KEYCODE(code) || code == KC_NO) {
        do_code16(code, unregister_mods);
    } else {
        do_code16(code, unregister_weak_mods);
    }
}

/** \brief Tap a keycode with a delay.
 *
 * \param code The modded keycode to tap.
 * \param delay The amount of time in milliseconds to leave the keycode registered, before unregistering it.
 */
__attribute__((weak)) void tap_code16_delay(uint16_t code, uint16_t delay) {
    register_code16(code);
    for (uint16_t i = delay; i > 0; i--) {
        wait_ms(1);
    }
    unregister_code16(code);
}

/** \brief Tap a keycode with the default delay.
 *
 * \param code The modded keycode to tap. If `code` is `KC_CAPS_LOCK`, the delay will be `TAP_HOLD_CAPS_DELAY`, otherwise `TAP_CODE_DELAY`, if defined.
 */
__attribute__((weak)) void tap_code16(uint16_t code) {
    tap_code16_delay(code, code == KC_CAPS_LOCK ? QS_tap_hold_caps_delay : QS_tap_code_delay);
}

__attribute__((weak)) bool pre_process_record_kb(uint16_t keycode, keyrecord_t *record) {
    return pre_process_record_user(keycode, record);
}

__attribute__((weak)) bool pre_process_record_user(uint16_t keycode, keyrecord_t *record) {
    return true;
}

__attribute__((weak)) bool process_action_kb(keyrecord_t *record) {
    return true;
}

__attribute__((weak)) bool process_record_kb(uint16_t keycode, keyrecord_t *record) {
    return process_record_user(keycode, record);
}

__attribute__((weak)) bool process_record_user(uint16_t keycode, keyrecord_t *record) {
    return true;
}

__attribute__((weak)) void post_process_record_kb(uint16_t keycode, keyrecord_t *record) {
    post_process_record_user(keycode, record);
}

__attribute__((weak)) void post_process_record_user(uint16_t keycode, keyrecord_t *record) {}

void shutdown_quantum(bool jump_to_bootloader) {
    clear_keyboard();
#if defined(MIDI_ENABLE) && defined(MIDI_BASIC)
    process_midi_all_notes_off();
#endif
#ifdef AUDIO_ENABLE
#    ifndef NO_MUSIC_MODE
    music_all_notes_off();
#    endif
    uint16_t timer_start = timer_read();
    PLAY_SONG(goodbye_song);
    shutdown_kb(jump_to_bootloader);
    while (timer_elapsed(timer_start) < 250)
        wait_ms(1);
    stop_all_notes();
#else
    shutdown_kb(jump_to_bootloader);
    wait_ms(250);
#endif
#ifdef HAPTIC_ENABLE
    haptic_shutdown();
#endif
}

void reset_keyboard(void) {
    shutdown_quantum(true);
    bootloader_jump();
}

void soft_reset_keyboard(void) {
    shutdown_quantum(false);
    mcu_reset();
}

/* Convert record into usable keycode via the contained event. */
uint16_t get_record_keycode(keyrecord_t *record, bool update_layer_cache) {
#if defined(COMBO_ENABLE) || defined(REPEAT_KEY_ENABLE)
    if (record->keycode) {
        return record->keycode;
    }
#endif
    return get_event_keycode(record->event, update_layer_cache);
}

/* Convert event into usable keycode. Checks the layer cache to ensure that it
 * retains the correct keycode after a layer change, if the key is still pressed.
 * "update_layer_cache" is to ensure that it only updates the layer cache when
 * appropriate, otherwise, it will update it and cause layer tap (and other keys)
 * from triggering properly.
 */
uint16_t get_event_keycode(keyevent_t event, bool update_layer_cache) {
#if !defined(NO_ACTION_LAYER) && !defined(STRICT_LAYER_RELEASE)
    /* TODO: Use store_or_get_action() or a similar function. */
    if (!disable_action_cache) {
        uint8_t layer;

        if (event.pressed && update_layer_cache) {
            layer = layer_switch_get_layer(event.key);
            update_source_layers_cache(event.key, layer);
        } else {
            layer = read_source_layers_cache(event.key);
        }
        return keymap_key_to_keycode(layer, event.key);
    } else
#endif
        return keymap_key_to_keycode(layer_switch_get_layer(event.key), event.key);
}

/* Get keycode, and then process pre tapping functionality */
bool pre_process_record_quantum(keyrecord_t *record) {
    uint16_t keycode = get_record_keycode(record, true);
    return pre_process_record_kb(keycode, record) &&
#ifdef COMBO_ENABLE
           process_combo(keycode, record) &&
#endif
           true;
}

/* Get keycode, and then call keyboard function */
void post_process_record_quantum(keyrecord_t *record) {
    uint16_t keycode = get_record_keycode(record, false);
    post_process_record_kb(keycode, record);
}

bool process_record_quantum(keyrecord_t *record) {
    uint16_t keycode = get_record_keycode(record, true);
    return process_record_quantum_helper(keycode, record);
}
/* Core keycode function, hands off handling to other functions,
    then processes internal quantum keycodes, and then processes
    ACTIONs.                                                      */
bool process_record_quantum_helper(uint16_t keycode, keyrecord_t *record) {
    // This is how you use actions here
    // if (keycode == QK_LEADER) {
    //   action_t action;
    //   action.code = ACTION_DEFAULT_LAYER_SET(0);
    //   process_action(record, action);
    //   return false;
    // }

#if defined(SECURE_ENABLE)
    if (!preprocess_secure(keycode, record)) {
        return false;
    }
#endif

#ifdef TAP_DANCE_ENABLE
    if (preprocess_tap_dance(keycode, record)) {
        // The tap dance might have updated the layer state, therefore the
        // result of the keycode lookup might change.
        keycode = get_record_keycode(record, true);
    }
#endif

#ifdef RGBLIGHT_ENABLE
    if (record->event.pressed) {
        preprocess_rgblight();
    }
#endif

#ifdef WPM_ENABLE
    if (record->event.pressed) {
        update_wpm(keycode);
    }
#endif

    if (!(
#if defined(KEY_LOCK_ENABLE)
            // Must run first to be able to mask key_up events.
            process_key_lock(&keycode, record) &&
#endif
#if defined(DYNAMIC_MACRO_ENABLE) && !defined(DYNAMIC_MACRO_USER_CALL)
            // Must run asap to ensure all keypresses are recorded.
            process_dynamic_macro(keycode, record) &&
#endif
#ifdef REPEAT_KEY_ENABLE
            process_last_key(keycode, record) && process_repeat_key(keycode, record) &&
#endif
#if defined(AUDIO_ENABLE) && defined(AUDIO_CLICKY)
            process_clicky(keycode, record) &&
#endif
#ifdef HAPTIC_ENABLE
            process_haptic(keycode, record) &&
#endif
#if defined(VIA_ENABLE)
            process_record_via(keycode, record) &&
#endif
#if defined(VIAL_ENABLE)
            process_record_vial(keycode, record) &&
#endif
#if defined(POINTING_DEVICE_ENABLE) && defined(POINTING_DEVICE_AUTO_MOUSE_ENABLE)
            process_auto_mouse(keycode, record) &&
#endif
            process_record_kb(keycode, record) &&
#if defined(SECURE_ENABLE)
            process_secure(keycode, record) &&
#endif
#if defined(SEQUENCER_ENABLE)
            process_sequencer(keycode, record) &&
#endif
#if defined(MIDI_ENABLE) && defined(MIDI_ADVANCED)
            process_midi(keycode, record) &&
#endif
#ifdef AUDIO_ENABLE
            process_audio(keycode, record) &&
#endif
#if defined(BACKLIGHT_ENABLE) || defined(LED_MATRIX_ENABLE)
            process_backlight(keycode, record) &&
#endif
#ifdef STENO_ENABLE
            process_steno(keycode, record) &&
#endif
#if (defined(AUDIO_ENABLE) || (defined(MIDI_ENABLE) && defined(MIDI_BASIC))) && !defined(NO_MUSIC_MODE)
            process_music(keycode, record) &&
#endif
#ifdef CAPS_WORD_ENABLE
            process_caps_word(keycode, record) &&
#endif
#ifdef KEY_OVERRIDE_ENABLE
            process_key_override(keycode, record) &&
#endif
#ifdef TAP_DANCE_ENABLE
            process_tap_dance(keycode, record) &&
#endif
#if defined(UNICODE_COMMON_ENABLE)
            process_unicode_common(keycode, record) &&
#endif
#ifdef LEADER_ENABLE
            process_leader(keycode, record) &&
#endif
#ifdef AUTO_SHIFT_ENABLE
            process_auto_shift(keycode, record) &&
#endif
#ifdef DYNAMIC_TAPPING_TERM_ENABLE
            process_dynamic_tapping_term(keycode, record) &&
#endif
#ifdef SPACE_CADET_ENABLE
            process_space_cadet(keycode, record) &&
#endif
#ifdef MAGIC_ENABLE
            process_magic(keycode, record) &&
#endif
#ifdef GRAVE_ESC_ENABLE
            process_grave_esc(keycode, record) &&
#endif
#if defined(RGBLIGHT_ENABLE) || defined(RGB_MATRIX_ENABLE)
            process_rgb(keycode, record) &&
#endif
#ifdef JOYSTICK_ENABLE
            process_joystick(keycode, record) &&
#endif
#ifdef PROGRAMMABLE_BUTTON_ENABLE
            process_programmable_button(keycode, record) &&
#endif
#ifdef AUTOCORRECT_ENABLE
            process_autocorrect(keycode, record) &&
#endif
#ifdef TRI_LAYER_ENABLE
            process_tri_layer(keycode, record) &&
#endif
            true)) {
        return false;
    }

    if (record->event.pressed) {
        switch (keycode) {
#ifndef NO_RESET
            case QK_BOOTLOADER:
                reset_keyboard();
                return false;
            case QK_REBOOT:
                soft_reset_keyboard();
                return false;
#endif
#ifndef NO_DEBUG
            case QK_DEBUG_TOGGLE:
                debug_enable ^= 1;
                if (debug_enable) {
                    print("DEBUG: enabled.\n");
                } else {
                    print("DEBUG: disabled.\n");
                }
#endif
                return false;
            case QK_CLEAR_EEPROM:
#ifdef NO_RESET
                eeconfig_init();
#else
                eeconfig_disable();
                soft_reset_keyboard();
#endif
                return false;
#ifdef VELOCIKEY_ENABLE
            case QK_VELOCIKEY_TOGGLE:
                velocikey_toggle();
                return false;
#endif
#ifdef BLUETOOTH_ENABLE
            case QK_OUTPUT_AUTO:
                set_output(OUTPUT_AUTO);
                return false;
            case QK_OUTPUT_USB:
                set_output(OUTPUT_USB);
                return false;
            case QK_OUTPUT_BLUETOOTH:
                set_output(OUTPUT_BLUETOOTH);
                return false;
#endif
#ifndef NO_ACTION_ONESHOT
            case QK_ONE_SHOT_TOGGLE:
                oneshot_toggle();
                break;
            case QK_ONE_SHOT_ON:
                oneshot_enable();
                break;
            case QK_ONE_SHOT_OFF:
                oneshot_disable();
                break;
#endif
#ifdef ENABLE_COMPILE_KEYCODE
            case QK_MAKE: // Compiles the firmware, and adds the flash command based on keyboard bootloader
            {
#    ifdef NO_ACTION_ONESHOT
                const uint8_t temp_mod = mod_config(get_mods());
#    else
                const uint8_t temp_mod = mod_config(get_mods() | get_oneshot_mods());
                clear_oneshot_mods();
#    endif
                clear_mods();

                SEND_STRING_DELAY("qmk", TAP_CODE_DELAY);
                if (temp_mod & MOD_MASK_SHIFT) { // if shift is held, flash rather than compile
                    SEND_STRING_DELAY(" flash ", TAP_CODE_DELAY);
                } else {
                    SEND_STRING_DELAY(" compile ", TAP_CODE_DELAY);
                }
#    if defined(CONVERTER_ENABLED)
                SEND_STRING_DELAY("-kb " QMK_KEYBOARD " -km " QMK_KEYMAP " -e CONVERT_TO=" CONVERTER_TARGET SS_TAP(X_ENTER), TAP_CODE_DELAY);
#    else
                SEND_STRING_DELAY("-kb " QMK_KEYBOARD " -km " QMK_KEYMAP SS_TAP(X_ENTER), TAP_CODE_DELAY);
#    endif
                if (temp_mod & MOD_MASK_SHIFT && temp_mod & MOD_MASK_CTRL) {
                    reset_keyboard();
                }
            }
#endif
        }
    }

    return process_action_kb(record);
}

void set_single_persistent_default_layer(uint8_t default_layer) {
#if defined(AUDIO_ENABLE) && defined(DEFAULT_LAYER_SONGS)
    PLAY_SONG(default_layer_songs[default_layer]);
#endif
    eeconfig_update_default_layer((layer_state_t)1 << default_layer);
    default_layer_set((layer_state_t)1 << default_layer);
}

//------------------------------------------------------------------------------
// Override these functions in your keymap file to play different tunes on
// different events such as startup and bootloader jump

__attribute__((weak)) bool shutdown_user(bool jump_to_bootloader) {
    return true;
}

__attribute__((weak)) bool shutdown_kb(bool jump_to_bootloader) {
    if (!shutdown_user(jump_to_bootloader)) {
        return false;
    }
    return true;
}

void suspend_power_down_quantum(void) {
    suspend_power_down_kb();
#ifndef NO_SUSPEND_POWER_DOWN
// Turn off backlight
#    ifdef BACKLIGHT_ENABLE
    backlight_level_noeeprom(0);
#    endif

#    ifdef LED_MATRIX_ENABLE
    led_matrix_task();
#    endif
#    ifdef RGB_MATRIX_ENABLE
    rgb_matrix_task();
#    endif

    // Turn off LED indicators
    led_suspend();

// Turn off audio
#    ifdef AUDIO_ENABLE
    stop_all_notes();
#    endif

// Turn off underglow
#    if defined(RGBLIGHT_SLEEP) && defined(RGBLIGHT_ENABLE)
    rgblight_suspend();
#    endif

#    if defined(LED_MATRIX_ENABLE)
    led_matrix_set_suspend_state(true);
#    endif
#    if defined(RGB_MATRIX_ENABLE)
    rgb_matrix_set_suspend_state(true);
#    endif

#    ifdef OLED_ENABLE
    oled_off();
#    endif
#    ifdef ST7565_ENABLE
    st7565_off();
#    endif
#    if defined(POINTING_DEVICE_ENABLE)
    // run to ensure scanning occurs while suspended
    pointing_device_task();
#    endif
#endif
}

__attribute__((weak)) void suspend_wakeup_init_quantum(void) {
// Turn on backlight
#ifdef BACKLIGHT_ENABLE
    backlight_init();
#endif

    // Restore LED indicators
    led_wakeup();

// Wake up underglow
#if defined(RGBLIGHT_SLEEP) && defined(RGBLIGHT_ENABLE)
    rgblight_wakeup();
#endif

#if defined(LED_MATRIX_ENABLE)
    led_matrix_set_suspend_state(false);
#endif
#if defined(RGB_MATRIX_ENABLE)
    rgb_matrix_set_suspend_state(false);
#endif
    suspend_wakeup_init_kb();
}

/** \brief converts unsigned integers into char arrays
 *
 * Takes an unsigned integer and converts that value into an equivalent char array
 * A padding character may be specified, ' ' for leading spaces, '0' for leading zeros.
 */

const char *get_numeric_str(char *buf, size_t buf_len, uint32_t curr_num, char curr_pad) {
    buf[buf_len - 1] = '\0';
    for (size_t i = 0; i < buf_len - 1; ++i) {
        char c               = '0' + curr_num % 10;
        buf[buf_len - 2 - i] = (c == '0' && i == 0) ? '0' : (curr_num > 0 ? c : curr_pad);
        curr_num /= 10;
    }
    return buf;
}

/** \brief converts uint8_t into char array
 *
 * Takes an uint8_t, and uses an internal static buffer to render that value into a char array
 * A padding character may be specified, ' ' for leading spaces, '0' for leading zeros.
 *
 * NOTE: Subsequent invocations will reuse the same static buffer and overwrite the previous
 *       contents. Use the result immediately, instead of caching it.
 */
const char *get_u8_str(uint8_t curr_num, char curr_pad) {
    static char    buf[4]   = {0};
    static uint8_t last_num = 0xFF;
    static char    last_pad = '\0';
    if (last_num == curr_num && last_pad == curr_pad) {
        return buf;
    }
    last_num = curr_num;
    last_pad = curr_pad;
    return get_numeric_str(buf, sizeof(buf), curr_num, curr_pad);
}

/** \brief converts uint16_t into char array
 *
 * Takes an uint16_t, and uses an internal static buffer to render that value into a char array
 * A padding character may be specified, ' ' for leading spaces, '0' for leading zeros.
 *
 * NOTE: Subsequent invocations will reuse the same static buffer and overwrite the previous
 *       contents. Use the result immediately, instead of caching it.
 */
const char *get_u16_str(uint16_t curr_num, char curr_pad) {
    static char     buf[6]   = {0};
    static uint16_t last_num = 0xFF;
    static char     last_pad = '\0';
    if (last_num == curr_num && last_pad == curr_pad) {
        return buf;
    }
    last_num = curr_num;
    last_pad = curr_pad;
    return get_numeric_str(buf, sizeof(buf), curr_num, curr_pad);
}

#if defined(SECURE_ENABLE)
void secure_hook_quantum(secure_status_t secure_status) {
    // If keys are being held when this is triggered, they may not be released properly
    // this can result in stuck keys, mods and layers.  To prevent that, manually
    // clear these, when it is triggered.

    if (secure_status == SECURE_PENDING) {
        clear_keyboard();
        layer_clear();
    }
}
#endif<|MERGE_RESOLUTION|>--- conflicted
+++ resolved
@@ -70,7 +70,6 @@
 #    include "process_unicode_common.h"
 #endif
 
-<<<<<<< HEAD
 #ifdef VELOCIKEY_ENABLE
 #    include "velocikey.h"
 #endif
@@ -79,8 +78,6 @@
 #    include "vial.h"
 #endif
 
-=======
->>>>>>> 9874d78d
 #ifdef AUDIO_ENABLE
 #    ifndef GOODBYE_SONG
 #        define GOODBYE_SONG SONG(GOODBYE_SOUND)
