/* Copyright 2016-2017 Jack Humbert
 *
 * This program is free software: you can redistribute it and/or modify
 * it under the terms of the GNU General Public License as published by
 * the Free Software Foundation, either version 2 of the License, or
 * (at your option) any later version.
 *
 * This program is distributed in the hope that it will be useful,
 * but WITHOUT ANY WARRANTY; without even the implied warranty of
 * MERCHANTABILITY or FITNESS FOR A PARTICULAR PURPOSE.  See the
 * GNU General Public License for more details.
 *
 * You should have received a copy of the GNU General Public License
 * along with this program.  If not, see <http://www.gnu.org/licenses/>.
 */

#include "quantum.h"
#include "magic.h"
#include "qmk_settings.h"

#ifdef BLUETOOTH_ENABLE
#    include "outputselect.h"
#endif

#ifdef BACKLIGHT_ENABLE
#    include "backlight.h"
#endif

#ifdef MIDI_ENABLE
#    include "process_midi.h"
#endif

#ifdef VELOCIKEY_ENABLE
#    include "velocikey.h"
#endif

#ifdef HAPTIC_ENABLE
#    include "haptic.h"
#endif

#ifdef VIAL_ENABLE
#    include "vial.h"
#endif

#ifdef AUDIO_ENABLE
#    ifndef GOODBYE_SONG
#        define GOODBYE_SONG SONG(GOODBYE_SOUND)
#    endif
float goodbye_song[][2] = GOODBYE_SONG;
#    ifdef DEFAULT_LAYER_SONGS
float default_layer_songs[][16][2] = DEFAULT_LAYER_SONGS;
#    endif
#endif

uint8_t extract_mod_bits(uint16_t code) {
    switch (code) {
        case QK_MODS ... QK_MODS_MAX:
            break;
        default:
            return 0;
    }

    uint8_t mods_to_send = 0;

    if (code & QK_RMODS_MIN) { // Right mod flag is set
        if (code & QK_LCTL) mods_to_send |= MOD_BIT(KC_RIGHT_CTRL);
        if (code & QK_LSFT) mods_to_send |= MOD_BIT(KC_RIGHT_SHIFT);
        if (code & QK_LALT) mods_to_send |= MOD_BIT(KC_RIGHT_ALT);
        if (code & QK_LGUI) mods_to_send |= MOD_BIT(KC_RIGHT_GUI);
    } else {
        if (code & QK_LCTL) mods_to_send |= MOD_BIT(KC_LEFT_CTRL);
        if (code & QK_LSFT) mods_to_send |= MOD_BIT(KC_LEFT_SHIFT);
        if (code & QK_LALT) mods_to_send |= MOD_BIT(KC_LEFT_ALT);
        if (code & QK_LGUI) mods_to_send |= MOD_BIT(KC_LEFT_GUI);
    }

    return mods_to_send;
}

void do_code16(uint16_t code, void (*f)(uint8_t)) {
    f(extract_mod_bits(code));
}

__attribute__((weak)) void register_code16(uint16_t code) {
    if (IS_MODIFIER_KEYCODE(code) || code == KC_NO) {
        do_code16(code, register_mods);
    } else {
        do_code16(code, register_weak_mods);
    }
    register_code(code);
}

__attribute__((weak)) void unregister_code16(uint16_t code) {
    unregister_code(code);
    if (IS_MODIFIER_KEYCODE(code) || code == KC_NO) {
        do_code16(code, unregister_mods);
    } else {
        do_code16(code, unregister_weak_mods);
    }
}

/** \brief Tap a keycode with a delay.
 *
 * \param code The modded keycode to tap.
 * \param delay The amount of time in milliseconds to leave the keycode registered, before unregistering it.
 */
__attribute__((weak)) void tap_code16_delay(uint16_t code, uint16_t delay) {
    register_code16(code);
    for (uint16_t i = delay; i > 0; i--) {
        wait_ms(1);
    }
    unregister_code16(code);
}

/** \brief Tap a keycode with the default delay.
 *
 * \param code The modded keycode to tap. If `code` is `KC_CAPS_LOCK`, the delay will be `TAP_HOLD_CAPS_DELAY`, otherwise `TAP_CODE_DELAY`, if defined.
 */
__attribute__((weak)) void tap_code16(uint16_t code) {
    tap_code16_delay(code, code == KC_CAPS_LOCK ? QS_tap_hold_caps_delay : QS_tap_code_delay);
}

__attribute__((weak)) bool process_action_kb(keyrecord_t *record) {
    return true;
}

__attribute__((weak)) bool process_record_kb(uint16_t keycode, keyrecord_t *record) {
    return process_record_user(keycode, record);
}

__attribute__((weak)) bool process_record_user(uint16_t keycode, keyrecord_t *record) {
    return true;
}

__attribute__((weak)) void post_process_record_kb(uint16_t keycode, keyrecord_t *record) {
    post_process_record_user(keycode, record);
}

__attribute__((weak)) void post_process_record_user(uint16_t keycode, keyrecord_t *record) {}

void shutdown_quantum(void) {
    clear_keyboard();
#if defined(MIDI_ENABLE) && defined(MIDI_BASIC)
    process_midi_all_notes_off();
#endif
#ifdef AUDIO_ENABLE
#    ifndef NO_MUSIC_MODE
    music_all_notes_off();
#    endif
    uint16_t timer_start = timer_read();
    PLAY_SONG(goodbye_song);
    shutdown_user();
    while (timer_elapsed(timer_start) < 250)
        wait_ms(1);
    stop_all_notes();
#else
    shutdown_user();
    wait_ms(250);
#endif
#ifdef HAPTIC_ENABLE
    haptic_shutdown();
#endif
}

void reset_keyboard(void) {
    shutdown_quantum();
    bootloader_jump();
}

void soft_reset_keyboard(void) {
    shutdown_quantum();
    mcu_reset();
}

/* Convert record into usable keycode via the contained event. */
uint16_t get_record_keycode(keyrecord_t *record, bool update_layer_cache) {
#ifdef COMBO_ENABLE
    if (record->keycode) {
        return record->keycode;
    }
#endif
    return get_event_keycode(record->event, update_layer_cache);
}

/* Convert event into usable keycode. Checks the layer cache to ensure that it
 * retains the correct keycode after a layer change, if the key is still pressed.
 * "update_layer_cache" is to ensure that it only updates the layer cache when
 * appropriate, otherwise, it will update it and cause layer tap (and other keys)
 * from triggering properly.
 */
uint16_t get_event_keycode(keyevent_t event, bool update_layer_cache) {
#if !defined(NO_ACTION_LAYER) && !defined(STRICT_LAYER_RELEASE)
    /* TODO: Use store_or_get_action() or a similar function. */
    if (!disable_action_cache) {
        uint8_t layer;

        if (event.pressed && update_layer_cache) {
            layer = layer_switch_get_layer(event.key);
            update_source_layers_cache(event.key, layer);
        } else {
            layer = read_source_layers_cache(event.key);
        }
        return keymap_key_to_keycode(layer, event.key);
    } else
#endif
        return keymap_key_to_keycode(layer_switch_get_layer(event.key), event.key);
}

/* Get keycode, and then process pre tapping functionality */
bool pre_process_record_quantum(keyrecord_t *record) {
    if (!(
#ifdef COMBO_ENABLE
            process_combo(get_record_keycode(record, true), record) &&
#endif
            true)) {
        return false;
    }
    return true; // continue processing
}

/* Get keycode, and then call keyboard function */
void post_process_record_quantum(keyrecord_t *record) {
    uint16_t keycode = get_record_keycode(record, false);
    post_process_record_kb(keycode, record);
}

bool process_record_quantum(keyrecord_t *record) {
    uint16_t keycode = get_record_keycode(record, true);
    return process_record_quantum_helper(keycode, record);
}
/* Core keycode function, hands off handling to other functions,
    then processes internal quantum keycodes, and then processes
    ACTIONs.                                                      */
bool process_record_quantum_helper(uint16_t keycode, keyrecord_t *record) {
    // This is how you use actions here
    // if (keycode == QK_LEADER) {
    //   action_t action;
    //   action.code = ACTION_DEFAULT_LAYER_SET(0);
    //   process_action(record, action);
    //   return false;
    // }

#if defined(SECURE_ENABLE)
    if (!preprocess_secure(keycode, record)) {
        return false;
    }
#endif

#ifdef TAP_DANCE_ENABLE
    if (preprocess_tap_dance(keycode, record)) {
        // The tap dance might have updated the layer state, therefore the
        // result of the keycode lookup might change.
        keycode = get_record_keycode(record, true);
    }
#endif

#ifdef VELOCIKEY_ENABLE
    if (velocikey_enabled() && record->event.pressed) {
        velocikey_accelerate();
    }
#endif

#ifdef WPM_ENABLE
    if (record->event.pressed) {
        update_wpm(keycode);
    }
#endif

    if (!(
#if defined(KEY_LOCK_ENABLE)
            // Must run first to be able to mask key_up events.
            process_key_lock(&keycode, record) &&
#endif
#if defined(DYNAMIC_MACRO_ENABLE) && !defined(DYNAMIC_MACRO_USER_CALL)
            // Must run asap to ensure all keypresses are recorded.
            process_dynamic_macro(keycode, record) &&
#endif
#if defined(AUDIO_ENABLE) && defined(AUDIO_CLICKY)
            process_clicky(keycode, record) &&
#endif
#ifdef HAPTIC_ENABLE
            process_haptic(keycode, record) &&
#endif
#if defined(VIA_ENABLE)
            process_record_via(keycode, record) &&
#endif
<<<<<<< HEAD
#if defined(VIAL_ENABLE)
            process_record_vial(keycode, record) &&
=======
#if defined(POINTING_DEVICE_ENABLE) && defined(POINTING_DEVICE_AUTO_MOUSE_ENABLE)
            process_auto_mouse(keycode, record) &&
>>>>>>> a5e73904
#endif
            process_record_kb(keycode, record) &&
#if defined(SECURE_ENABLE)
            process_secure(keycode, record) &&
#endif
#if defined(SEQUENCER_ENABLE)
            process_sequencer(keycode, record) &&
#endif
#if defined(MIDI_ENABLE) && defined(MIDI_ADVANCED)
            process_midi(keycode, record) &&
#endif
#ifdef AUDIO_ENABLE
            process_audio(keycode, record) &&
#endif
#if defined(BACKLIGHT_ENABLE) || defined(LED_MATRIX_ENABLE)
            process_backlight(keycode, record) &&
#endif
#ifdef STENO_ENABLE
            process_steno(keycode, record) &&
#endif
#if (defined(AUDIO_ENABLE) || (defined(MIDI_ENABLE) && defined(MIDI_BASIC))) && !defined(NO_MUSIC_MODE)
            process_music(keycode, record) &&
#endif
#ifdef KEY_OVERRIDE_ENABLE
            process_key_override(keycode, record) &&
#endif
#ifdef TAP_DANCE_ENABLE
            process_tap_dance(keycode, record) &&
#endif
#ifdef CAPS_WORD_ENABLE
            process_caps_word(keycode, record) &&
#endif
#if defined(UNICODE_COMMON_ENABLE)
            process_unicode_common(keycode, record) &&
#endif
#ifdef LEADER_ENABLE
            process_leader(keycode, record) &&
#endif
#ifdef AUTO_SHIFT_ENABLE
            process_auto_shift(keycode, record) &&
#endif
#ifdef DYNAMIC_TAPPING_TERM_ENABLE
            process_dynamic_tapping_term(keycode, record) &&
#endif
#ifdef SPACE_CADET_ENABLE
            process_space_cadet(keycode, record) &&
#endif
#ifdef MAGIC_KEYCODE_ENABLE
            process_magic(keycode, record) &&
#endif
#ifdef GRAVE_ESC_ENABLE
            process_grave_esc(keycode, record) &&
#endif
#if defined(RGBLIGHT_ENABLE) || defined(RGB_MATRIX_ENABLE)
            process_rgb(keycode, record) &&
#endif
#ifdef JOYSTICK_ENABLE
            process_joystick(keycode, record) &&
#endif
#ifdef PROGRAMMABLE_BUTTON_ENABLE
            process_programmable_button(keycode, record) &&
#endif
#ifdef AUTOCORRECT_ENABLE
            process_autocorrect(keycode, record) &&
#endif
#ifdef TRI_LAYER_ENABLE
            process_tri_layer(keycode, record) &&
#endif
            true)) {
        return false;
    }

    if (record->event.pressed) {
        switch (keycode) {
#ifndef NO_RESET
            case QK_BOOTLOADER:
                reset_keyboard();
                return false;
            case QK_REBOOT:
                soft_reset_keyboard();
                return false;
#endif
#ifndef NO_DEBUG
            case QK_DEBUG_TOGGLE:
                debug_enable ^= 1;
                if (debug_enable) {
                    print("DEBUG: enabled.\n");
                } else {
                    print("DEBUG: disabled.\n");
                }
#endif
                return false;
            case QK_CLEAR_EEPROM:
#ifdef NO_RESET
                eeconfig_init();
#else
                eeconfig_disable();
                soft_reset_keyboard();
#endif
                return false;
#ifdef VELOCIKEY_ENABLE
            case QK_VELOCIKEY_TOGGLE:
                velocikey_toggle();
                return false;
#endif
#ifdef BLUETOOTH_ENABLE
            case QK_OUTPUT_AUTO:
                set_output(OUTPUT_AUTO);
                return false;
            case QK_OUTPUT_USB:
                set_output(OUTPUT_USB);
                return false;
            case QK_OUTPUT_BLUETOOTH:
                set_output(OUTPUT_BLUETOOTH);
                return false;
#endif
#ifndef NO_ACTION_ONESHOT
            case QK_ONE_SHOT_TOGGLE:
                oneshot_toggle();
                break;
            case QK_ONE_SHOT_ON:
                oneshot_enable();
                break;
            case QK_ONE_SHOT_OFF:
                oneshot_disable();
                break;
#endif
#ifdef ENABLE_COMPILE_KEYCODE
            case QK_MAKE: // Compiles the firmware, and adds the flash command based on keyboard bootloader
            {
#    ifdef NO_ACTION_ONESHOT
                const uint8_t temp_mod = mod_config(get_mods());
#    else
                const uint8_t temp_mod = mod_config(get_mods() | get_oneshot_mods());
                clear_oneshot_mods();
#    endif
                clear_mods();

                SEND_STRING_DELAY("qmk", TAP_CODE_DELAY);
                if (temp_mod & MOD_MASK_SHIFT) { // if shift is held, flash rather than compile
                    SEND_STRING_DELAY(" flash ", TAP_CODE_DELAY);
                } else {
                    SEND_STRING_DELAY(" compile ", TAP_CODE_DELAY);
                }
#    if defined(CONVERTER_ENABLED)
                SEND_STRING_DELAY("-kb " QMK_KEYBOARD " -km " QMK_KEYMAP " -e CONVERT_TO=" CONVERTER_TARGET SS_TAP(X_ENTER), TAP_CODE_DELAY);
#    else
                SEND_STRING_DELAY("-kb " QMK_KEYBOARD " -km " QMK_KEYMAP SS_TAP(X_ENTER), TAP_CODE_DELAY);
#    endif
                if (temp_mod & MOD_MASK_SHIFT && temp_mod & MOD_MASK_CTRL) {
                    reset_keyboard();
                }
            }
#endif
        }
    }

    return process_action_kb(record);
}

void set_single_persistent_default_layer(uint8_t default_layer) {
#if defined(AUDIO_ENABLE) && defined(DEFAULT_LAYER_SONGS)
    PLAY_SONG(default_layer_songs[default_layer]);
#endif
    eeconfig_update_default_layer((layer_state_t)1 << default_layer);
    default_layer_set((layer_state_t)1 << default_layer);
}

//------------------------------------------------------------------------------
// Override these functions in your keymap file to play different tunes on
// different events such as startup and bootloader jump

__attribute__((weak)) void startup_user(void) {}

__attribute__((weak)) void shutdown_user(void) {}

void suspend_power_down_quantum(void) {
    suspend_power_down_kb();
#ifndef NO_SUSPEND_POWER_DOWN
// Turn off backlight
#    ifdef BACKLIGHT_ENABLE
    backlight_set(0);
#    endif

#    ifdef LED_MATRIX_ENABLE
    led_matrix_task();
#    endif
#    ifdef RGB_MATRIX_ENABLE
    rgb_matrix_task();
#    endif

    // Turn off LED indicators
    led_suspend();

// Turn off audio
#    ifdef AUDIO_ENABLE
    stop_all_notes();
#    endif

// Turn off underglow
#    if defined(RGBLIGHT_SLEEP) && defined(RGBLIGHT_ENABLE)
    rgblight_suspend();
#    endif

#    if defined(LED_MATRIX_ENABLE)
    led_matrix_set_suspend_state(true);
#    endif
#    if defined(RGB_MATRIX_ENABLE)
    rgb_matrix_set_suspend_state(true);
#    endif

#    ifdef OLED_ENABLE
    oled_off();
#    endif
#    ifdef ST7565_ENABLE
    st7565_off();
#    endif
#    if defined(POINTING_DEVICE_ENABLE)
    // run to ensure scanning occurs while suspended
    pointing_device_task();
#    endif
#endif
}

__attribute__((weak)) void suspend_wakeup_init_quantum(void) {
// Turn on backlight
#ifdef BACKLIGHT_ENABLE
    backlight_init();
#endif

    // Restore LED indicators
    led_wakeup();

// Wake up underglow
#if defined(RGBLIGHT_SLEEP) && defined(RGBLIGHT_ENABLE)
    rgblight_wakeup();
#endif

#if defined(LED_MATRIX_ENABLE)
    led_matrix_set_suspend_state(false);
#endif
#if defined(RGB_MATRIX_ENABLE)
    rgb_matrix_set_suspend_state(false);
#endif
    suspend_wakeup_init_kb();
}

/** \brief converts unsigned integers into char arrays
 *
 * Takes an unsigned integer and converts that value into an equivalent char array
 * A padding character may be specified, ' ' for leading spaces, '0' for leading zeros.
 */

const char *get_numeric_str(char *buf, size_t buf_len, uint32_t curr_num, char curr_pad) {
    buf[buf_len - 1] = '\0';
    for (size_t i = 0; i < buf_len - 1; ++i) {
        char c               = '0' + curr_num % 10;
        buf[buf_len - 2 - i] = (c == '0' && i == 0) ? '0' : (curr_num > 0 ? c : curr_pad);
        curr_num /= 10;
    }
    return buf;
}

/** \brief converts uint8_t into char array
 *
 * Takes an uint8_t, and uses an internal static buffer to render that value into a char array
 * A padding character may be specified, ' ' for leading spaces, '0' for leading zeros.
 *
 * NOTE: Subsequent invocations will reuse the same static buffer and overwrite the previous
 *       contents. Use the result immediately, instead of caching it.
 */
const char *get_u8_str(uint8_t curr_num, char curr_pad) {
    static char    buf[4]   = {0};
    static uint8_t last_num = 0xFF;
    static char    last_pad = '\0';
    if (last_num == curr_num && last_pad == curr_pad) {
        return buf;
    }
    last_num = curr_num;
    last_pad = curr_pad;
    return get_numeric_str(buf, sizeof(buf), curr_num, curr_pad);
}

/** \brief converts uint16_t into char array
 *
 * Takes an uint16_t, and uses an internal static buffer to render that value into a char array
 * A padding character may be specified, ' ' for leading spaces, '0' for leading zeros.
 *
 * NOTE: Subsequent invocations will reuse the same static buffer and overwrite the previous
 *       contents. Use the result immediately, instead of caching it.
 */
const char *get_u16_str(uint16_t curr_num, char curr_pad) {
    static char     buf[6]   = {0};
    static uint16_t last_num = 0xFF;
    static char     last_pad = '\0';
    if (last_num == curr_num && last_pad == curr_pad) {
        return buf;
    }
    last_num = curr_num;
    last_pad = curr_pad;
    return get_numeric_str(buf, sizeof(buf), curr_num, curr_pad);
}

#if defined(SECURE_ENABLE)
void secure_hook_quantum(secure_status_t secure_status) {
    // If keys are being held when this is triggered, they may not be released properly
    // this can result in stuck keys, mods and layers.  To prevent that, manually
    // clear these, when it is triggered.

    if (secure_status == SECURE_PENDING) {
        clear_keyboard();
        layer_clear();
    }
}
#endif<|MERGE_RESOLUTION|>--- conflicted
+++ resolved
@@ -284,13 +284,11 @@
 #if defined(VIA_ENABLE)
             process_record_via(keycode, record) &&
 #endif
-<<<<<<< HEAD
 #if defined(VIAL_ENABLE)
             process_record_vial(keycode, record) &&
-=======
+#endif
 #if defined(POINTING_DEVICE_ENABLE) && defined(POINTING_DEVICE_AUTO_MOUSE_ENABLE)
             process_auto_mouse(keycode, record) &&
->>>>>>> a5e73904
 #endif
             process_record_kb(keycode, record) &&
 #if defined(SECURE_ENABLE)
