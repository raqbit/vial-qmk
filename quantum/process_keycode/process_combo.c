/* Copyright 2016 Jack Humbert
 *
 * This program is free software: you can redistribute it and/or modify
 * it under the terms of the GNU General Public License as published by
 * the Free Software Foundation, either version 2 of the License, or
 * (at your option) any later version.
 *
 * This program is distributed in the hope that it will be useful,
 * but WITHOUT ANY WARRANTY; without even the implied warranty of
 * MERCHANTABILITY or FITNESS FOR A PARTICULAR PURPOSE.  See the
 * GNU General Public License for more details.
 *
 * You should have received a copy of the GNU General Public License
 * along with this program.  If not, see <http://www.gnu.org/licenses/>.
 */

#include "keymap_common.h"
#include "print.h"
#include "process_combo.h"
#include "action_tapping.h"
#include "action.h"
<<<<<<< HEAD

#ifdef VIAL_COMBO_ENABLE
#include "dynamic_keymap.h"
/* dynamic combos are stored entirely in ram */
#undef pgm_read_word
#define pgm_read_word(address_short) *((uint16_t*)(address_short))
#endif

#ifdef COMBO_COUNT
__attribute__((weak)) combo_t key_combos[COMBO_COUNT];
uint16_t                      COMBO_LEN = COMBO_COUNT;
#else
extern combo_t  key_combos[];
extern uint16_t COMBO_LEN;
#endif
=======
#include "keymap_introspection.h"
>>>>>>> f4a60825

__attribute__((weak)) void process_combo_event(uint16_t combo_index, bool pressed) {}

#ifndef COMBO_ONLY_FROM_LAYER
__attribute__((weak)) uint8_t combo_ref_from_layer(uint8_t layer) {
    return layer;
}
#endif

#ifdef COMBO_MUST_HOLD_PER_COMBO
__attribute__((weak)) bool get_combo_must_hold(uint16_t index, combo_t *combo) {
    return false;
}
#endif

#ifdef COMBO_MUST_TAP_PER_COMBO
__attribute__((weak)) bool get_combo_must_tap(uint16_t index, combo_t *combo) {
    return false;
}
#endif

#ifdef COMBO_TERM_PER_COMBO
__attribute__((weak)) uint16_t get_combo_term(uint16_t index, combo_t *combo) {
    return COMBO_TERM;
}
#endif

#ifdef COMBO_MUST_PRESS_IN_ORDER_PER_COMBO
__attribute__((weak)) bool get_combo_must_press_in_order(uint16_t combo_index, combo_t *combo) {
    return true;
}
#endif

#ifdef COMBO_PROCESS_KEY_RELEASE
__attribute__((weak)) bool process_combo_key_release(uint16_t combo_index, combo_t *combo, uint8_t key_index, uint16_t keycode) {
    return false;
}
#endif

#ifdef COMBO_SHOULD_TRIGGER
__attribute__((weak)) bool combo_should_trigger(uint16_t combo_index, combo_t *combo, uint16_t keycode, keyrecord_t *record) {
    return true;
}
#endif

#ifndef COMBO_NO_TIMER
static uint16_t timer = 0;
#endif
static bool     b_combo_enable = true; // defaults to enabled
static uint16_t longest_term   = 0;

typedef struct {
    keyrecord_t record;
    uint16_t    combo_index;
    uint16_t    keycode;
} queued_record_t;
static uint8_t         key_buffer_size = 0;
static queued_record_t key_buffer[COMBO_KEY_BUFFER_LENGTH];

typedef struct {
    uint16_t combo_index;
} queued_combo_t;
static uint8_t        combo_buffer_write = 0;
static uint8_t        combo_buffer_read  = 0;
static queued_combo_t combo_buffer[COMBO_BUFFER_LENGTH];

#define INCREMENT_MOD(i) i = (i + 1) % COMBO_BUFFER_LENGTH

#ifndef EXTRA_SHORT_COMBOS
/* flags are their own elements in combo_t struct. */
#    define COMBO_ACTIVE(combo) (combo->active)
#    define COMBO_DISABLED(combo) (combo->disabled)
#    define COMBO_STATE(combo) (combo->state)

#    define ACTIVATE_COMBO(combo) \
        do {                      \
            combo->active = true; \
        } while (0)
#    define DEACTIVATE_COMBO(combo) \
        do {                        \
            combo->active = false;  \
        } while (0)
#    define DISABLE_COMBO(combo)    \
        do {                        \
            combo->disabled = true; \
        } while (0)
#    define RESET_COMBO_STATE(combo) \
        do {                         \
            combo->disabled = false; \
            combo->state    = 0;     \
        } while (0)
#else
/* flags are at the two high bits of state. */
#    define COMBO_ACTIVE(combo) (combo->state & 0x80)
#    define COMBO_DISABLED(combo) (combo->state & 0x40)
#    define COMBO_STATE(combo) (combo->state & 0x3F)

#    define ACTIVATE_COMBO(combo) \
        do {                      \
            combo->state |= 0x80; \
        } while (0)
#    define DEACTIVATE_COMBO(combo) \
        do {                        \
            combo->state &= ~0x80;  \
        } while (0)
#    define DISABLE_COMBO(combo)  \
        do {                      \
            combo->state |= 0x40; \
        } while (0)
#    define RESET_COMBO_STATE(combo) \
        do {                         \
            combo->state &= ~0x7F;   \
        } while (0)
#endif

static inline void release_combo(uint16_t combo_index, combo_t *combo) {
    if (combo->keycode) {
        keyrecord_t record = {
            .event   = MAKE_COMBOEVENT(false),
            .keycode = combo->keycode,
        };
#ifndef NO_ACTION_TAPPING
        action_tapping_process(record);
#else
        process_record(&record);
#endif
    } else {
        process_combo_event(combo_index, false);
    }
    DEACTIVATE_COMBO(combo);
}

static inline bool _get_combo_must_hold(uint16_t combo_index, combo_t *combo) {
#ifdef COMBO_NO_TIMER
    return false;
#elif defined(COMBO_MUST_HOLD_PER_COMBO)
    return get_combo_must_hold(combo_index, combo);
#elif defined(COMBO_MUST_HOLD_MODS)
    return (KEYCODE_IS_MOD(combo->keycode) || (combo->keycode >= QK_MOMENTARY && combo->keycode <= QK_MOMENTARY_MAX));
#endif
    return false;
}

static inline uint16_t _get_wait_time(uint16_t combo_index, combo_t *combo) {
    if (_get_combo_must_hold(combo_index, combo)
#ifdef COMBO_MUST_TAP_PER_COMBO
        || get_combo_must_tap(combo_index, combo)
#endif
    ) {
        if (longest_term < COMBO_HOLD_TERM) {
            return COMBO_HOLD_TERM;
        }
    }

    return longest_term;
}

static inline uint16_t _get_combo_term(uint16_t combo_index, combo_t *combo) {
#if defined(COMBO_TERM_PER_COMBO)
    return get_combo_term(combo_index, combo);
#endif

    return COMBO_TERM;
}

void clear_combos(void) {
    uint16_t index = 0;
    longest_term   = 0;
    for (index = 0; index < combo_count(); ++index) {
        combo_t *combo = combo_get(index);
        if (!COMBO_ACTIVE(combo)) {
            RESET_COMBO_STATE(combo);
        }
    }
}

static inline void dump_key_buffer(void) {
    /* First call start from 0 index; recursive calls need to start from i+1 index */
    static uint8_t key_buffer_next = 0;
#if TAP_CODE_DELAY > 0
    bool delay_done = false;
#endif

    if (key_buffer_size == 0) {
        return;
    }

    for (uint8_t key_buffer_i = key_buffer_next; key_buffer_i < key_buffer_size; key_buffer_i++) {
        key_buffer_next = key_buffer_i + 1;

        queued_record_t *qrecord = &key_buffer[key_buffer_i];
        keyrecord_t *    record  = &qrecord->record;

        if (IS_NOEVENT(record->event)) {
            continue;
        }

        if (!record->keycode && qrecord->combo_index != (uint16_t)-1) {
            process_combo_event(qrecord->combo_index, true);
        } else {
#ifndef NO_ACTION_TAPPING
            action_tapping_process(*record);
#else
            process_record(record);
#endif
        }
        record->event.type = TICK_EVENT;

#if defined(CAPS_WORD_ENABLE) && defined(AUTO_SHIFT_ENABLE)
        // Edge case: preserve the weak Left Shift mod if both Caps Word and
        // Auto Shift are on. Caps Word capitalizes by setting the weak Left
        // Shift mod during the press event, but Auto Shift doesn't send the
        // key until it receives the release event.
        del_weak_mods((is_caps_word_on() && get_autoshift_state()) ? ~MOD_BIT(KC_LSFT) : 0xff);
#else
        clear_weak_mods();
#endif // defined(CAPS_WORD_ENABLE) && defined(AUTO_SHIFT_ENABLE)

#if TAP_CODE_DELAY > 0
        // only delay once and for a non-tapping key
        if (!delay_done && !is_tap_record(record)) {
            delay_done = true;
            wait_ms(TAP_CODE_DELAY);
        }
#endif
    }

    key_buffer_next = key_buffer_size = 0;
}

#define NO_COMBO_KEYS_ARE_DOWN (0 == COMBO_STATE(combo))
#define ALL_COMBO_KEYS_ARE_DOWN(state, key_count) (((1 << key_count) - 1) == state)
#define ONLY_ONE_KEY_IS_DOWN(state) !(state & (state - 1))
#define KEY_NOT_YET_RELEASED(state, key_index) ((1 << key_index) & state)
#define KEY_STATE_DOWN(state, key_index) \
    do {                                 \
        state |= (1 << key_index);       \
    } while (0)
#define KEY_STATE_UP(state, key_index) \
    do {                               \
        state &= ~(1 << key_index);    \
    } while (0)

static inline void _find_key_index_and_count(const uint16_t *keys, uint16_t keycode, uint16_t *key_index, uint8_t *key_count) {
    while (true) {
        uint16_t key = pgm_read_word(&keys[*key_count]);
        if (COMBO_END == key) break;
        if (keycode == key) *key_index = *key_count;
        (*key_count)++;
    }
}

void drop_combo_from_buffer(uint16_t combo_index) {
    /* Mark a combo as processed from the buffer. If the buffer is in the
     * beginning of the buffer, drop it.  */
    uint8_t i = combo_buffer_read;
    while (i != combo_buffer_write) {
        queued_combo_t *qcombo = &combo_buffer[i];

        if (qcombo->combo_index == combo_index) {
            combo_t *combo = combo_get(combo_index);
            DISABLE_COMBO(combo);

            if (i == combo_buffer_read) {
                INCREMENT_MOD(combo_buffer_read);
            }
            break;
        }
        INCREMENT_MOD(i);
    }
}

void apply_combo(uint16_t combo_index, combo_t *combo) {
    /* Apply combo's result keycode to the last chord key of the combo and
     * disable the other keys. */

    if (COMBO_DISABLED(combo)) {
        return;
    }

    // state to check against so we find the last key of the combo from the buffer
#if defined(EXTRA_EXTRA_LONG_COMBOS)
    uint32_t state = 0;
#elif defined(EXTRA_LONG_COMBOS)
    uint16_t state         = 0;
#else
    uint8_t state = 0;
#endif

    for (uint8_t key_buffer_i = 0; key_buffer_i < key_buffer_size; key_buffer_i++) {
        queued_record_t *qrecord = &key_buffer[key_buffer_i];
        keyrecord_t *    record  = &qrecord->record;
        uint16_t         keycode = qrecord->keycode;

        uint8_t  key_count = 0;
        uint16_t key_index = -1;
        _find_key_index_and_count(combo->keys, keycode, &key_index, &key_count);

        if (-1 == (int16_t)key_index) {
            // key not part of this combo
            continue;
        }

        KEY_STATE_DOWN(state, key_index);
        if (ALL_COMBO_KEYS_ARE_DOWN(state, key_count)) {
            // this in the end executes the combo when the key_buffer is dumped.
            record->keycode    = combo->keycode;
            record->event.type = COMBO_EVENT;
            record->event.key  = MAKE_KEYPOS(0, 0);

            qrecord->combo_index = combo_index;
            ACTIVATE_COMBO(combo);

            break;
        } else {
            // key was part of the combo but not the last one, "disable" it
            // by making it a TICK event.
            record->event.type = TICK_EVENT;
        }
    }
    drop_combo_from_buffer(combo_index);
}

static inline void apply_combos(void) {
    // Apply all buffered normal combos.
    for (uint8_t i = combo_buffer_read; i != combo_buffer_write; INCREMENT_MOD(i)) {
        queued_combo_t *buffered_combo = &combo_buffer[i];
        combo_t *       combo          = combo_get(buffered_combo->combo_index);

#ifdef COMBO_MUST_TAP_PER_COMBO
        if (get_combo_must_tap(buffered_combo->combo_index, combo)) {
            // Tap-only combos are applied on key release only, so let's drop 'em here.
            drop_combo_from_buffer(buffered_combo->combo_index);
            continue;
        }
#endif
        apply_combo(buffered_combo->combo_index, combo);
    }
    dump_key_buffer();
    clear_combos();
}

combo_t *overlaps(combo_t *combo1, combo_t *combo2) {
    /* Checks if the combos overlap and returns the combo that should be
     * dropped from the combo buffer.
     * The combo that has less keys will be dropped. If they have the same
     * amount of keys, drop combo1. */

    uint8_t  idx1 = 0, idx2 = 0;
    uint16_t key1, key2;
    bool     overlaps = false;

    while ((key1 = pgm_read_word(&combo1->keys[idx1])) != COMBO_END) {
        idx2 = 0;
        while ((key2 = pgm_read_word(&combo2->keys[idx2])) != COMBO_END) {
            if (key1 == key2) overlaps = true;
            idx2 += 1;
        }
        idx1 += 1;
    }

    if (!overlaps) return NULL;
    if (idx2 < idx1) return combo2;
    return combo1;
}

#if defined(COMBO_MUST_PRESS_IN_ORDER) || defined(COMBO_MUST_PRESS_IN_ORDER_PER_COMBO)
static bool keys_pressed_in_order(uint16_t combo_index, combo_t *combo, uint16_t key_index, uint16_t keycode, keyrecord_t *record) {
#    ifdef COMBO_MUST_PRESS_IN_ORDER_PER_COMBO
    if (!get_combo_must_press_in_order(combo_index, combo)) {
        return true;
    }
#    endif
    if (
        // The `state` bit for the key being pressed.
        (1 << key_index) ==
        // The *next* combo key's bit.
        (COMBO_STATE(combo) + 1)
        // E.g. two keys already pressed: `state == 11`.
        // Next possible `state` is `111`.
        // So the needed bit is `100` which we get with `11 + 1`.
    ) {
        return true;
    }
    return false;
}
#endif

static bool process_single_combo(combo_t *combo, uint16_t keycode, keyrecord_t *record, uint16_t combo_index) {
    uint8_t  key_count = 0;
    uint16_t key_index = -1;
    _find_key_index_and_count(combo->keys, keycode, &key_index, &key_count);

    /* Continue processing if key isn't part of current combo. */
    if (-1 == (int16_t)key_index) {
        return false;
    }

    bool key_is_part_of_combo = (!COMBO_DISABLED(combo) && is_combo_enabled()
#if defined(COMBO_MUST_PRESS_IN_ORDER) || defined(COMBO_MUST_PRESS_IN_ORDER_PER_COMBO)
                                 && keys_pressed_in_order(combo_index, combo, key_index, keycode, record)
#endif
#ifdef COMBO_SHOULD_TRIGGER
                                 && combo_should_trigger(combo_index, combo, keycode, record)
#endif
    );

    if (record->event.pressed && key_is_part_of_combo) {
        uint16_t time = _get_combo_term(combo_index, combo);
        if (!COMBO_ACTIVE(combo)) {
            KEY_STATE_DOWN(combo->state, key_index);
            if (longest_term < time) {
                longest_term = time;
            }
        }
        if (ALL_COMBO_KEYS_ARE_DOWN(COMBO_STATE(combo), key_count)) {
            /* Combo was fully pressed */
            /* Buffer the combo so we can fire it after COMBO_TERM */

#ifndef COMBO_NO_TIMER
            /* Don't buffer this combo if its combo term has passed. */
            if (timer && timer_elapsed(timer) > time) {
                DISABLE_COMBO(combo);
                return true;
            } else
#endif
            {

                // disable readied combos that overlap with this combo
                combo_t *drop = NULL;
                for (uint8_t combo_buffer_i = combo_buffer_read; combo_buffer_i != combo_buffer_write; INCREMENT_MOD(combo_buffer_i)) {
                    queued_combo_t *qcombo         = &combo_buffer[combo_buffer_i];
                    combo_t *       buffered_combo = combo_get(qcombo->combo_index);

                    if ((drop = overlaps(buffered_combo, combo))) {
                        DISABLE_COMBO(drop);
                        if (drop == combo) {
                            // stop checking for overlaps if dropped combo was current combo.
                            break;
                        } else if (combo_buffer_i == combo_buffer_read && drop == buffered_combo) {
                            /* Drop the disabled buffered combo from the buffer if
                             * it is in the beginning of the buffer. */
                            INCREMENT_MOD(combo_buffer_read);
                        }
                    }
                }

                if (drop != combo) {
                    // save this combo to buffer
                    combo_buffer[combo_buffer_write] = (queued_combo_t){
                        .combo_index = combo_index,
                    };
                    INCREMENT_MOD(combo_buffer_write);

                    // get possible longer waiting time for tap-/hold-only combos.
                    longest_term = _get_wait_time(combo_index, combo);
                }
            } // if timer elapsed end
        }
    } else {
        // chord releases
        if (!COMBO_ACTIVE(combo) && ALL_COMBO_KEYS_ARE_DOWN(COMBO_STATE(combo), key_count)) {
            /* First key quickly released */
            if (COMBO_DISABLED(combo) || _get_combo_must_hold(combo_index, combo)) {
                // combo wasn't tappable, disable it and drop it from buffer.
                drop_combo_from_buffer(combo_index);
                key_is_part_of_combo = false;
            }
#ifdef COMBO_MUST_TAP_PER_COMBO
            else if (get_combo_must_tap(combo_index, combo)) {
                // immediately apply tap-only combo
                apply_combo(combo_index, combo);
                apply_combos(); // also apply other prepared combos and dump key buffer
#    ifdef COMBO_PROCESS_KEY_RELEASE
                if (process_combo_key_release(combo_index, combo, key_index, keycode)) {
                    release_combo(combo_index, combo);
                }
#    endif
            }
#endif
        } else if (COMBO_ACTIVE(combo) && ONLY_ONE_KEY_IS_DOWN(COMBO_STATE(combo)) && KEY_NOT_YET_RELEASED(COMBO_STATE(combo), key_index)) {
            /* last key released */
            release_combo(combo_index, combo);
            key_is_part_of_combo = true;

#ifdef COMBO_PROCESS_KEY_RELEASE
            process_combo_key_release(combo_index, combo, key_index, keycode);
#endif
        } else if (COMBO_ACTIVE(combo) && KEY_NOT_YET_RELEASED(COMBO_STATE(combo), key_index)) {
            /* first or middle key released */
            key_is_part_of_combo = true;

#ifdef COMBO_PROCESS_KEY_RELEASE
            if (process_combo_key_release(combo_index, combo, key_index, keycode)) {
                release_combo(combo_index, combo);
            }
#endif
        } else {
            /* The released key was part of an incomplete combo */
            key_is_part_of_combo = false;
        }

        KEY_STATE_UP(combo->state, key_index);
    }

    return key_is_part_of_combo;
}

bool process_combo(uint16_t keycode, keyrecord_t *record) {
    bool is_combo_key          = false;
    bool no_combo_keys_pressed = true;

    if (keycode == QK_COMBO_ON && record->event.pressed) {
        combo_enable();
        return true;
    }

    if (keycode == QK_COMBO_OFF && record->event.pressed) {
        combo_disable();
        return true;
    }

    if (keycode == QK_COMBO_TOGGLE && record->event.pressed) {
        combo_toggle();
        return true;
    }

#ifdef COMBO_ONLY_FROM_LAYER
    /* Only check keycodes from one layer. */
    keycode = keymap_key_to_keycode(COMBO_ONLY_FROM_LAYER, record->event.key);
#else
    uint8_t  highest_layer = get_highest_layer(layer_state);
    uint8_t  ref_layer     = combo_ref_from_layer(highest_layer);
    if (ref_layer != highest_layer) {
        keycode = keymap_key_to_keycode(ref_layer, record->event.key);
    }
#endif

    for (uint16_t idx = 0; idx < combo_count(); ++idx) {
        combo_t *combo = combo_get(idx);
        is_combo_key |= process_single_combo(combo, keycode, record, idx);
        no_combo_keys_pressed = no_combo_keys_pressed && (NO_COMBO_KEYS_ARE_DOWN || COMBO_ACTIVE(combo) || COMBO_DISABLED(combo));
    }

    if (record->event.pressed && is_combo_key) {
#ifndef COMBO_NO_TIMER
#    ifdef COMBO_STRICT_TIMER
        if (!timer) {
            // timer is set only on the first key
            timer = timer_read();
        }
#    else
        timer = timer_read();
#    endif
#endif

        if (key_buffer_size < COMBO_KEY_BUFFER_LENGTH) {
            key_buffer[key_buffer_size++] = (queued_record_t){
                .record      = *record,
                .keycode     = keycode,
                .combo_index = -1, // this will be set when applying combos
            };
        }
    } else {
        if (combo_buffer_read != combo_buffer_write) {
            // some combo is prepared
            apply_combos();
        } else {
            // reset state if there are no combo keys pressed at all
            dump_key_buffer();
#ifndef COMBO_NO_TIMER
            timer = 0;
#endif
            clear_combos();
        }
    }
    return !is_combo_key;
}

void combo_task(void) {
    if (!b_combo_enable) {
        return;
    }

#ifndef COMBO_NO_TIMER
    if (timer && timer_elapsed(timer) > longest_term) {
        if (combo_buffer_read != combo_buffer_write) {
            apply_combos();
            longest_term = 0;
            timer        = 0;
        } else {
            dump_key_buffer();
            timer = 0;
            clear_combos();
        }
    }
#endif
}

void combo_enable(void) {
    b_combo_enable = true;
}

void combo_disable(void) {
#ifndef COMBO_NO_TIMER
    timer = 0;
#endif
    b_combo_enable    = false;
    combo_buffer_read = combo_buffer_write;
    clear_combos();
    dump_key_buffer();
}

void combo_toggle(void) {
    if (b_combo_enable) {
        combo_disable();
    } else {
        combo_enable();
    }
}

bool is_combo_enabled(void) {
    return b_combo_enable;
}<|MERGE_RESOLUTION|>--- conflicted
+++ resolved
@@ -19,25 +19,25 @@
 #include "process_combo.h"
 #include "action_tapping.h"
 #include "action.h"
-<<<<<<< HEAD
 
 #ifdef VIAL_COMBO_ENABLE
 #include "dynamic_keymap.h"
 /* dynamic combos are stored entirely in ram */
 #undef pgm_read_word
 #define pgm_read_word(address_short) *((uint16_t*)(address_short))
-#endif
-
-#ifdef COMBO_COUNT
-__attribute__((weak)) combo_t key_combos[COMBO_COUNT];
-uint16_t                      COMBO_LEN = COMBO_COUNT;
+
+uint16_t combo_count(void) {
+    return VIAL_COMBO_ENTRIES;
+}
+
+extern combo_t key_combos[];
+
+combo_t* combo_get(uint16_t combo_idx) {
+    return &key_combos[combo_idx];
+}
 #else
-extern combo_t  key_combos[];
-extern uint16_t COMBO_LEN;
-#endif
-=======
 #include "keymap_introspection.h"
->>>>>>> f4a60825
+#endif
 
 __attribute__((weak)) void process_combo_event(uint16_t combo_index, bool pressed) {}
 
