--- conflicted
+++ resolved
@@ -24,8 +24,12 @@
 #include "keymap_common.h"
 #include "action_layer.h"
 #include "action_tapping.h"
-<<<<<<< HEAD
+#include "action_util.h"
 #include "action.h"
+
+#ifdef VIAL_ENABLE
+#include "vial.h"
+#endif
 
 #ifdef VIAL_COMBO_ENABLE
 #include "dynamic_keymap.h"
@@ -43,9 +47,6 @@
     return &key_combos[combo_idx];
 }
 #else
-=======
-#include "action_util.h"
->>>>>>> 4875bcec
 #include "keymap_introspection.h"
 #endif
 
