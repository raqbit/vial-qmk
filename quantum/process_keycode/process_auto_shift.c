--- conflicted
+++ resolved
@@ -14,31 +14,18 @@
  * along with this program.  If not, see <http://www.gnu.org/licenses/>.
  */
 
-<<<<<<< HEAD
-#ifdef AUTO_SHIFT_ENABLE
-
-#    include <stdbool.h>
-#    include "process_auto_shift.h"
-#    include "qmk_settings.h"
-
-#    ifndef AUTO_SHIFT_DISABLED_AT_STARTUP
-#        define AUTO_SHIFT_STARTUP_STATE true /* enabled */
-#    else
-#        define AUTO_SHIFT_STARTUP_STATE false /* disabled */
-#    endif
-=======
 #include "process_auto_shift.h"
 #include "quantum.h"
 #include "action_util.h"
 #include "timer.h"
 #include "keycodes.h"
+#include "qmk_settings.h"
 
 #ifndef AUTO_SHIFT_DISABLED_AT_STARTUP
 #    define AUTO_SHIFT_STARTUP_STATE true /* enabled */
 #else
 #    define AUTO_SHIFT_STARTUP_STATE false /* disabled */
 #endif
->>>>>>> 4875bcec
 
 // Stores the last Auto Shift key's up or down time, for evaluation or keyrepeat.
 static uint16_t autoshift_time = 0;
@@ -177,11 +164,7 @@
         // clang-format on
         // Prevents keyrepeating unshifted value of key after using it in a key combo.
         autoshift_lastkey = KC_NO;
-<<<<<<< HEAD
 if (!QS_auto_shift_modifiers) {
-=======
-#ifndef AUTO_SHIFT_MODIFIERS
->>>>>>> 4875bcec
         // We can't return true here anymore because custom unshifted values are
         // possible and there's no good way to tell whether the press returned
         // true upon release.
@@ -190,15 +173,9 @@
 #    if !defined(NO_ACTION_ONESHOT) && !defined(NO_ACTION_TAPPING)
         set_oneshot_mods(get_oneshot_mods() & (~MOD_BIT(KC_LSFT)));
         clear_oneshot_layer_state(ONESHOT_OTHER_KEY_PRESSED);
-<<<<<<< HEAD
-#        endif
+#    endif
         return false;
 }
-=======
-#    endif
-        return false;
-#endif
->>>>>>> 4875bcec
     }
 
     // Store record to be sent to user functions if there's no release record then.
@@ -305,13 +282,7 @@
         }
 #endif
         // clang-format on
-<<<<<<< HEAD
         qs_wait_ms(QS_tap_code_delay);
-=======
-#if TAP_CODE_DELAY > 0
-        wait_ms(TAP_CODE_DELAY);
-#endif
->>>>>>> 4875bcec
 
         autoshift_release_user(autoshift_lastkey, autoshift_flags.lastshifted, record);
         autoshift_flush_shift();
