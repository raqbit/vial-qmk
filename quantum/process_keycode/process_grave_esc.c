--- conflicted
+++ resolved
@@ -14,13 +14,10 @@
  * along with this program.  If not, see <http://www.gnu.org/licenses/>.
  */
 #include "process_grave_esc.h"
-<<<<<<< HEAD
 #include "qmk_settings.h"
-=======
 #include "keycodes.h"
 #include "modifiers.h"
 #include "action_util.h"
->>>>>>> 4875bcec
 
 /* true if the last press of QK_GRAVE_ESCAPE was shifted (i.e. GUI or SHIFT were pressed), false otherwise.
  * Used to ensure that the correct keycode is released if the key is released.
