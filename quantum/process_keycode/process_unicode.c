/* Copyright 2016 Jack Humbert
 *
 * This program is free software: you can redistribute it and/or modify
 * it under the terms of the GNU General Public License as published by
 * the Free Software Foundation, either version 2 of the License, or
 * (at your option) any later version.
 *
 * This program is distributed in the hope that it will be useful,
 * but WITHOUT ANY WARRANTY; without even the implied warranty of
 * MERCHANTABILITY or FITNESS FOR A PARTICULAR PURPOSE.  See the
 * GNU General Public License for more details.
 *
 * You should have received a copy of the GNU General Public License
 * along with this program.  If not, see <http://www.gnu.org/licenses/>.
 */
#include "process_unicode.h"
<<<<<<< HEAD

static uint8_t input_mode;
static uint8_t first_flag = 0;

__attribute__((weak))
uint16_t hex_to_keycode(uint8_t hex)
{
  if (hex == 0x0) {
    return KC_0;
  } else if (hex < 0xA) {
    return KC_1 + (hex - 0x1);
  } else {
    return KC_A + (hex - 0xA);
  }
}

void set_unicode_input_mode(uint8_t os_target)
{
  input_mode = os_target;
  eeprom_update_byte(EECONFIG_UNICODEMODE, os_target);
}

uint8_t get_unicode_input_mode(void) {
  return input_mode;
}

__attribute__((weak))
void unicode_input_start (void) {
  switch(input_mode) {
  case UC_OSX:
    register_code(KC_LALT);
    break;
  case UC_LNX:
    register_code(KC_LCTL);
    register_code(KC_LSFT);
    register_code(KC_U);
    unregister_code(KC_U);
    unregister_code(KC_LSFT);
    unregister_code(KC_LCTL);
    break;
  case UC_WIN:
    register_code(KC_LALT);
    register_code(KC_PPLS);
    unregister_code(KC_PPLS);
    break;
  case UC_WINC:
    register_code(KC_RALT);
    unregister_code(KC_RALT);
    register_code(KC_U);
    unregister_code(KC_U);
  }
  wait_ms(UNICODE_TYPE_DELAY);
}

__attribute__((weak))
void unicode_input_finish (void) {
  switch(input_mode) {
  case UC_OSX:
  case UC_WIN:
    unregister_code(KC_LALT);
    break;
  case UC_LNX:
    register_code(KC_SPC);
    unregister_code(KC_SPC);
    break;
  }
}

void register_hex(uint16_t hex) {
  for(int i = 3; i >= 0; i--) {
    uint8_t digit = ((hex >> (i*4)) & 0xF);
    register_code(hex_to_keycode(digit));
    unregister_code(hex_to_keycode(digit));
  }
}
=======
#include "action_util.h"
>>>>>>> 942f2cce

bool process_unicode(uint16_t keycode, keyrecord_t *record) {
  if (keycode > QK_UNICODE && record->event.pressed) {
    if (first_flag == 0) {
      set_unicode_input_mode(eeprom_read_byte(EECONFIG_UNICODEMODE));
      first_flag = 1;
    }
    uint16_t unicode = keycode & 0x7FFF;
    unicode_input_start();
    register_hex(unicode);
    unicode_input_finish();
  }
  return true;
}
<|MERGE_RESOLUTION|>--- conflicted
+++ resolved
@@ -14,7 +14,7 @@
  * along with this program.  If not, see <http://www.gnu.org/licenses/>.
  */
 #include "process_unicode.h"
-<<<<<<< HEAD
+#include "action_util.h"
 
 static uint8_t input_mode;
 static uint8_t first_flag = 0;
@@ -90,9 +90,7 @@
     unregister_code(hex_to_keycode(digit));
   }
 }
-=======
-#include "action_util.h"
->>>>>>> 942f2cce
+
 
 bool process_unicode(uint16_t keycode, keyrecord_t *record) {
   if (keycode > QK_UNICODE && record->event.pressed) {
