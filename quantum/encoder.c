/*
 * Copyright 2018 Jack Humbert <jack.humb@gmail.com>
 *
 * This program is free software: you can redistribute it and/or modify
 * it under the terms of the GNU General Public License as published by
 * the Free Software Foundation, either version 2 of the License, or
 * (at your option) any later version.
 *
 * This program is distributed in the hope that it will be useful,
 * but WITHOUT ANY WARRANTY; without even the implied warranty of
 * MERCHANTABILITY or FITNESS FOR A PARTICULAR PURPOSE.  See the
 * GNU General Public License for more details.
 *
 * You should have received a copy of the GNU General Public License
 * along with this program.  If not, see <http://www.gnu.org/licenses/>.
 */

#include "encoder.h"
#ifdef SPLIT_KEYBOARD
#    include "split_util.h"
#endif

// for memcpy
#include <string.h>

#if !defined(ENCODER_RESOLUTIONS) && !defined(ENCODER_RESOLUTION)
#    define ENCODER_RESOLUTION 4
#endif

#if !defined(ENCODERS_PAD_A) || !defined(ENCODERS_PAD_B)
#    error "No encoder pads defined by ENCODERS_PAD_A and ENCODERS_PAD_B"
#endif

#define NUMBER_OF_ENCODERS (sizeof(encoders_pad_a) / sizeof(pin_t))
static pin_t encoders_pad_a[] = ENCODERS_PAD_A;
static pin_t encoders_pad_b[] = ENCODERS_PAD_B;
#ifdef ENCODER_RESOLUTIONS
static uint8_t encoder_resolutions[] = ENCODER_RESOLUTIONS;
#endif

#ifndef ENCODER_DIRECTION_FLIP
#    define ENCODER_CLOCKWISE true
#    define ENCODER_COUNTER_CLOCKWISE false
#else
#    define ENCODER_CLOCKWISE false
#    define ENCODER_COUNTER_CLOCKWISE true
#endif
static int8_t encoder_LUT[] = {0, -1, 1, 0, 1, 0, 0, -1, -1, 0, 0, 1, 0, 1, -1, 0};

static uint8_t encoder_state[NUMBER_OF_ENCODERS]  = {0};
static int8_t  encoder_pulses[NUMBER_OF_ENCODERS] = {0};

#ifdef SPLIT_KEYBOARD
// right half encoders come over as second set of encoders
static uint8_t encoder_value[NUMBER_OF_ENCODERS * 2] = {0};
// row offsets for each hand
static uint8_t thisHand, thatHand;
#else
static uint8_t encoder_value[NUMBER_OF_ENCODERS] = {0};
#endif

<<<<<<< HEAD
__attribute__((weak)) bool encoder_update_user(uint8_t index, bool clockwise) {
    return true;
}
=======
__attribute__((weak)) void encoder_wait_pullup_charge(void) { wait_us(100); }

__attribute__((weak)) bool encoder_update_user(uint8_t index, bool clockwise) { return true; }
>>>>>>> f30f963a

__attribute__((weak)) bool encoder_update_kb(uint8_t index, bool clockwise) {
    return encoder_update_user(index, clockwise);
}

void encoder_init(void) {
#if defined(SPLIT_KEYBOARD) && defined(ENCODERS_PAD_A_RIGHT) && defined(ENCODERS_PAD_B_RIGHT)
    if (!isLeftHand) {
        const pin_t encoders_pad_a_right[] = ENCODERS_PAD_A_RIGHT;
        const pin_t encoders_pad_b_right[] = ENCODERS_PAD_B_RIGHT;
#    if defined(ENCODER_RESOLUTIONS_RIGHT)
        const uint8_t encoder_resolutions_right[] = ENCODER_RESOLUTIONS_RIGHT;
#    endif
        for (uint8_t i = 0; i < NUMBER_OF_ENCODERS; i++) {
            encoders_pad_a[i] = encoders_pad_a_right[i];
            encoders_pad_b[i] = encoders_pad_b_right[i];
#    if defined(ENCODER_RESOLUTIONS_RIGHT)
            encoder_resolutions[i] = encoder_resolutions_right[i];
#    endif
        }
    }
#endif

    for (int i = 0; i < NUMBER_OF_ENCODERS; i++) {
        setPinInputHigh(encoders_pad_a[i]);
        setPinInputHigh(encoders_pad_b[i]);
    }
    encoder_wait_pullup_charge();
    for (int i = 0; i < NUMBER_OF_ENCODERS; i++) {
        encoder_state[i] = (readPin(encoders_pad_a[i]) << 0) | (readPin(encoders_pad_b[i]) << 1);
    }

#ifdef SPLIT_KEYBOARD
    thisHand = isLeftHand ? 0 : NUMBER_OF_ENCODERS;
    thatHand = NUMBER_OF_ENCODERS - thisHand;
#endif
}

static bool encoder_update(uint8_t index, uint8_t state) {
    bool    changed = false;
    uint8_t i       = index;

#ifdef ENCODER_RESOLUTIONS
    uint8_t resolution = encoder_resolutions[i];
#else
    uint8_t resolution = ENCODER_RESOLUTION;
#endif

#ifdef SPLIT_KEYBOARD
    index += thisHand;
#endif
    encoder_pulses[i] += encoder_LUT[state & 0xF];
    if (encoder_pulses[i] >= resolution) {
        encoder_value[index]++;
        changed = true;
        encoder_update_kb(index, ENCODER_COUNTER_CLOCKWISE);
    }
    if (encoder_pulses[i] <= -resolution) { // direction is arbitrary here, but this clockwise
        encoder_value[index]--;
        changed = true;
        encoder_update_kb(index, ENCODER_CLOCKWISE);
    }
    encoder_pulses[i] %= resolution;
#ifdef ENCODER_DEFAULT_POS
    if ((state & 0x3) == ENCODER_DEFAULT_POS) {
        encoder_pulses[i] = 0;
    }
#endif
    return changed;
}

bool encoder_read(void) {
    bool changed = false;
    for (uint8_t i = 0; i < NUMBER_OF_ENCODERS; i++) {
        encoder_state[i] <<= 2;
        encoder_state[i] |= (readPin(encoders_pad_a[i]) << 0) | (readPin(encoders_pad_b[i]) << 1);
        changed |= encoder_update(i, encoder_state[i]);
    }
    return changed;
}

#ifdef SPLIT_KEYBOARD
void last_encoder_activity_trigger(void);

void encoder_state_raw(uint8_t* slave_state) {
    memcpy(slave_state, &encoder_value[thisHand], sizeof(uint8_t) * NUMBER_OF_ENCODERS);
}

void encoder_update_raw(uint8_t* slave_state) {
    bool changed = false;
    for (uint8_t i = 0; i < NUMBER_OF_ENCODERS; i++) {
        uint8_t index = i + thatHand;
        int8_t  delta = slave_state[i] - encoder_value[index];
        while (delta > 0) {
            delta--;
            encoder_value[index]++;
            changed = true;
            encoder_update_kb(index, ENCODER_COUNTER_CLOCKWISE);
        }
        while (delta < 0) {
            delta++;
            encoder_value[index]--;
            changed = true;
            encoder_update_kb(index, ENCODER_CLOCKWISE);
        }
    }

    // Update the last encoder input time -- handled external to encoder_read() when we're running a split
    if (changed) last_encoder_activity_trigger();
}
#endif<|MERGE_RESOLUTION|>--- conflicted
+++ resolved
@@ -59,15 +59,13 @@
 static uint8_t encoder_value[NUMBER_OF_ENCODERS] = {0};
 #endif
 
-<<<<<<< HEAD
+__attribute__((weak)) void encoder_wait_pullup_charge(void) {
+    wait_us(100);
+}
+
 __attribute__((weak)) bool encoder_update_user(uint8_t index, bool clockwise) {
     return true;
 }
-=======
-__attribute__((weak)) void encoder_wait_pullup_charge(void) { wait_us(100); }
-
-__attribute__((weak)) bool encoder_update_user(uint8_t index, bool clockwise) { return true; }
->>>>>>> f30f963a
 
 __attribute__((weak)) bool encoder_update_kb(uint8_t index, bool clockwise) {
     return encoder_update_user(index, clockwise);
